# Changelog

All notable changes to this package will be documented in this file. The format is based on [Keep a Changelog](http://keepachangelog.com/en/1.0.0/)

## [Unreleased]

### Added

### Changed

<<<<<<< HEAD
- Updated Burst package to 1.6.4. (#1615)

### Fixed

- Fixed issue where the server `NetworkEndPoint` would fail to be created when 'Server Listen Address' is empty. (#1636)
=======
### Fixed

- Fixed issue where the server `NetworkEndPoint` would fail to be created when 'Server Listen Address' is empty. (#1636)
- Fixed issue with native collections not all being disposed of when destroying the component without shutting it down properly. This would result in errors in the console and memory leaks. (#1640)
>>>>>>> 737aa88b

## [1.0.0-pre.5] - 2022-01-26

### Added

- A new 'Server Listen Address' field under 'Connection Data' in the inspector has been added to specify the address a server should listen to, in case it differs from the main 'Address' field. The `SetConnectionData` method has been updated accordingly to take an optional parameter to specify that listen address. (#1605)
- Added new methods to set the relay server data: `SetHostRelayData` and `SetClientRelayData`. These are meant to be less error-prone than `SetRelayServerData` (which remains available). (#1609)

### Changed

- Updated Netcode for GameObjects dependency to 1.0.0-pre.5 (#1626)
- Updated Unity Transport package to 1.0.0-pre.12. (#1615)
- Rename the 'Send Queue Batch Size' property to 'Max Payload Size' to better reflect its usage. (#1584)
- Implicit conversions between `ConnectionAddressData` and `NetworkEndPoint` are now deprecated, since their semantics are no longer clear with the introduction of the new `ServerListenAddress` field (see above). (#1605)

### Fixed

- Lifted the limit of ~44KB for reliable payloads. Before the fix, attempting to send a payload larger than that with reliable delivery would silently fail. Note that it is still not recommended to send such large reliable payloads, since their delivery could take a few network round-trips. (#1596)
- Fixed a bug where NetworkList.contains value was inverted (#1363)

## [1.0.0-pre.4] - 2022-01-04

### Added

- Added new 'Max Send Queue Size' configuration field in the inspector. This controls the size of the send queue that is used to accumulate small sends together and also acts as an overflow queue when there are too many in-flight packets or when other internal queues are full. (#1491)

### Changed

- Updated Netcode for GameObjects dependency to 1.0.0-pre.4 (#1562)
- Removed 'Maximum Packet Size' configuration field in the inspector. This would cause confusion since the maximum packet size is in effect always the MTU (1400 bytes on most platforms). (#1403)
- Updated com.unity.transport to 1.0.0-pre.10 (#1501)
- All delivery methods now support fragmentation, meaning the 'Send Queue Batch Size' setting (which controls the maximum payload size) now applies to all delivery methods, not just reliable ones. (#1512)

### Fixed

- Fixed packet overflow errors when sending payloads too close to the MTU (was mostly visible when using Relay). (#1403)
- Don't throw an exception when the host disconnects (issue 1439 on GitHub). (#1441)
- Avoid "too many inflight packets" errors by queueing packets in a queue when the limit of inflight packets is reached in UTP. The size of this queue can be controlled with the 'Max Send Queue Size' configuration field. (#1491)

## [1.0.0-pre.3] - 2021-10-22

### Added 

- Exposed `m_HeartbeatTimeoutMS`, `m_ConnectTimeoutMS`, `m_MaxConnectAttempts`, and `m_DisconnectTimeoutMS` parameters. (#1314)

### Changed

- Updated Unity Transport package to 1.0.0-pre.7
- Updated Netcode for GameObjects dependency to 1.0.0-pre.3

### Fixed

- Fixed sends failing when send queue is filled or close to be filled. (#1317)
- Heartbeats API not working for Unity Transport when running in the editor or development builds. (#1314)

## [1.0.0-pre.2] - 2021-10-19

### Changed

- Updated Netcode for GameObjects dependency to 1.0.0-pre.2

## [1.0.0-pre.1] - 2021-10-19

### Added

- Support for Unity Relay (#887)
- New SetConnectionData function that takes in a NetworkEndpoint

### Changed 

- No longer use coroutines when connecting to relay
- Consolidated the Send/Recv queue properties as they always needed to be the same.
- Consolidated the Fragmentation/Queue size as they always needed to be the same.
- Updated Unity Transport package to 1.0.0-pre.6

### Fixed

- Fixed an issue where OnClientDisconnectCallback was not being called (#1243)
- Flush the UnityTransport send queue on shutdown (#1234)
- Exposed a way to set ip and port from code (#1208)
- Possible Editor crash when trying to read a batched packet where the size of the packet was larger than the max packet size.
- Removed the requirement that MaxPacketSize needs to be the same size as the batched/fragmentation buffer size.

## [0.0.1-preview.1] - 2020-12-20
This is the first release of Unity Transport for Netcode for Gameobjects<|MERGE_RESOLUTION|>--- conflicted
+++ resolved
@@ -8,18 +8,10 @@
 
 ### Changed
 
-<<<<<<< HEAD
-- Updated Burst package to 1.6.4. (#1615)
-
-### Fixed
-
-- Fixed issue where the server `NetworkEndPoint` would fail to be created when 'Server Listen Address' is empty. (#1636)
-=======
 ### Fixed
 
 - Fixed issue where the server `NetworkEndPoint` would fail to be created when 'Server Listen Address' is empty. (#1636)
 - Fixed issue with native collections not all being disposed of when destroying the component without shutting it down properly. This would result in errors in the console and memory leaks. (#1640)
->>>>>>> 737aa88b
 
 ## [1.0.0-pre.5] - 2022-01-26
 
