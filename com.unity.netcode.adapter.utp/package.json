{
  "name": "com.unity.netcode.adapter.utp",
  "displayName": "Unity Transport for Netcode for GameObjects",
  "description": "This package is plugging Unity Transport into Netcode for GameObjects, which is a network transport layer - the low-level interface for sending UDP data",
  "version": "1.0.0-pre.5",
  "unity": "2020.3",
  "dependencies": {
<<<<<<< HEAD
    "com.unity.burst": "1.6.4",
=======
>>>>>>> 737aa88b
    "com.unity.netcode.gameobjects": "1.0.0-pre.5",
    "com.unity.transport": "1.0.0-pre.12"
  }
}<|MERGE_RESOLUTION|>--- conflicted
+++ resolved
@@ -5,10 +5,6 @@
   "version": "1.0.0-pre.5",
   "unity": "2020.3",
   "dependencies": {
-<<<<<<< HEAD
-    "com.unity.burst": "1.6.4",
-=======
->>>>>>> 737aa88b
     "com.unity.netcode.gameobjects": "1.0.0-pre.5",
     "com.unity.transport": "1.0.0-pre.12"
   }
