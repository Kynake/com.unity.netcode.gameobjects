--- conflicted
+++ resolved
@@ -145,19 +145,16 @@
                 WriteCharPacked((char)value);
                 return;
             }
-<<<<<<< HEAD
             else if(value is IBitWritable)
             {
                 ((IBitWritable)value).Write(this);
                 return;
             } 
-=======
             else if (value.GetType().IsEnum) 
             {
                 WriteInt32Packed((int)value);
                 return;
             }
->>>>>>> ed70bbbe
 
             throw new ArgumentException("BitWriter cannot write type " + value.GetType().Name);
         }
