using System.Collections;
using UnityEngine;
using UnityEngine.SceneManagement;
using UnityEngine.UI;
#if UNITY_EDITOR
using UnityEditor;
#endif

using Unity.Netcode;

namespace TestProject.ManualTests
{
    public class AdditiveSceneToggleHandler : NetworkBehaviour
    {
        [SerializeField]
        private bool m_ActivateOnLoad = false;

        private Toggle m_ToggleObject;

        [HideInInspector]
        [SerializeField]
        private string m_SceneToLoad;

        private Scene m_SceneLoaded;

#if UNITY_EDITOR
        [SerializeField]
        private SceneAsset m_SceneAsset;
        private void OnValidate()
        {
            if (m_SceneAsset != null && m_SceneAsset.name != m_SceneToLoad)
            {
                m_SceneToLoad = m_SceneAsset.name;
            }
        }
#endif

        private void Start()
        {
            m_ToggleObject = gameObject.GetComponentInChildren<Toggle>();
            StartCoroutine(CheckForVisibility());
        }

        private bool m_ExitingScene;
        private void OnDestroy()
        {
            m_ExitingScene = true;
            StopCoroutine(CheckForVisibility());
        }

        private IEnumerator CheckForVisibility()
        {
            while (!m_ExitingScene)
            {
                if (NetworkManager.Singleton && NetworkManager.Singleton.IsListening )
                {
                    if (m_ToggleObject)
                    {
                        if(NetworkManager.Singleton.IsServer)
                        {
                            m_ToggleObject.gameObject.SetActive(true);
                            if (m_ActivateOnLoad)
                            {
                                StartCoroutine(DelayedActivate());
                            }
                        }
                        else
                        {
                            m_ToggleObject.gameObject.SetActive(false);
                        }
                    }
                    break;
                }
                else
                {
                    if (m_ToggleObject && m_ToggleObject.gameObject.activeInHierarchy)
                    {
                        m_ToggleObject.gameObject.SetActive(false);
                    }
                }

                yield return new WaitForSeconds(0.1f);
            }

            yield return null;
        }

        private void SceneManager_OnSceneEvent(SceneEvent sceneEvent)
        {
            if (NetworkManager.Singleton != null && NetworkManager.Singleton.IsListening && NetworkManager.Singleton.IsServer)
            {
                if (sceneEvent.SceneEventType == SceneEventData.SceneEventTypes.C2S_LoadComplete)
                {
                    if (sceneEvent.ClientId == NetworkManager.Singleton.ServerClientId && !m_SceneLoaded.IsValid() && sceneEvent.Scene.IsValid())
                    {
                        m_SceneLoaded = sceneEvent.Scene;
                        m_WaitForSceneLoadOrUnload = false;
                    }
                }
                else if (sceneEvent.SceneEventType == SceneEventData.SceneEventTypes.C2S_UnloadComplete)
                {
                    if (sceneEvent.ClientId == NetworkManager.Singleton.ServerClientId && !m_SceneLoaded.isLoaded)
                    {
                        m_SceneLoaded = new Scene();
                        m_WaitForSceneLoadOrUnload = false;
                    }
                }
            }
        }

        private IEnumerator DelayedActivate()
        {
            yield return new WaitForSeconds(0.5f);
            if (m_ToggleObject)
            {
                m_ToggleObject.isOn = true;
            }
            yield return null;
        }

        public void OnToggle()
        {
            if (NetworkManager.Singleton && NetworkManager.Singleton.IsListening && NetworkManager.Singleton.IsServer)
            {
                if (m_ToggleObject)
                {
                    m_ToggleObject.enabled = false;
                    StartCoroutine(SceneEventCoroutine(m_ToggleObject.isOn));
                }
            }
        }

        private bool m_WaitForSceneLoadOrUnload;

        private IEnumerator SceneEventCoroutine(bool isLoading)
        {
            var sceneEventProgressStatus = SceneEventProgressStatus.None;
<<<<<<< HEAD

            while (sceneEventProgressStatus != SceneEventProgressStatus.Started && sceneEventProgressStatus != SceneEventProgressStatus.SceneFailedVerification)
=======
            var continueCheck = true;
            NetworkManager.Singleton.SceneManager.OnSceneEvent += SceneManager_OnSceneEvent;
            while (continueCheck && sceneEventProgressStatus != SceneEventProgressStatus.Started)
>>>>>>> 715b73bc
            {
                if (isLoading)
                {
                    sceneEventProgressStatus = NetworkManager.Singleton.SceneManager.LoadScene(m_SceneToLoad, LoadSceneMode.Additive);
                }
                else
                {
                    sceneEventProgressStatus = NetworkManager.Singleton.SceneManager.UnloadScene(m_SceneLoaded);
                }
<<<<<<< HEAD

                switch(sceneEventProgressStatus)
=======
                if (sceneEventProgressStatus == SceneEventProgressStatus.SceneEventInProgress)
>>>>>>> 715b73bc
                {
                    case SceneEventProgressStatus.SceneEventInProgress:
                        {
                            yield return new WaitForSeconds(0.25f);
                            break;
                        }
                    case SceneEventProgressStatus.InvalidSceneName:
                    case SceneEventProgressStatus.SceneNotLoaded:
                        {
                            var isLoadingOrUnloading = isLoading ? "Loading" : "Unloading";
                            Debug.LogWarning($"{isLoadingOrUnloading} event failed due to the following error status: {sceneEventProgressStatus}");
                            yield return null;
                            break;
                        }
                }
                else
                {
                    switch (sceneEventProgressStatus)
                    {
                        case SceneEventProgressStatus.Started:
                            {
                                continueCheck = false;
                                break;
                            }
                        case SceneEventProgressStatus.InternalNetcodeError:
                        case SceneEventProgressStatus.InvalidSceneName:
                        case SceneEventProgressStatus.SceneNotLoaded:
                            {
                                continueCheck = false;
                                break;
                            }
                    }
                }
            }
            m_WaitForSceneLoadOrUnload = true;
            var timeOutAfter = Time.realtimeSinceStartup + 10.0f;
            while (m_WaitForSceneLoadOrUnload)
            {
                if(timeOutAfter < Time.realtimeSinceStartup)
                {
                    Debug.LogWarning("Timed out waiting for scene to load or unload!");
                    m_WaitForSceneLoadOrUnload = false;
                }
                yield return new WaitForSeconds(0.5f);
            }


            NetworkManager.Singleton.SceneManager.OnSceneEvent -= SceneManager_OnSceneEvent;
            m_ToggleObject.isOn = isLoading;
            m_ToggleObject.enabled = true;
            yield return null;
        }
    }
}<|MERGE_RESOLUTION|>--- conflicted
+++ resolved
@@ -135,14 +135,9 @@
         private IEnumerator SceneEventCoroutine(bool isLoading)
         {
             var sceneEventProgressStatus = SceneEventProgressStatus.None;
-<<<<<<< HEAD
-
-            while (sceneEventProgressStatus != SceneEventProgressStatus.Started && sceneEventProgressStatus != SceneEventProgressStatus.SceneFailedVerification)
-=======
             var continueCheck = true;
             NetworkManager.Singleton.SceneManager.OnSceneEvent += SceneManager_OnSceneEvent;
-            while (continueCheck && sceneEventProgressStatus != SceneEventProgressStatus.Started)
->>>>>>> 715b73bc
+            while (continueCheck && sceneEventProgressStatus != SceneEventProgressStatus.Started && sceneEventProgressStatus != SceneEventProgressStatus.SceneFailedVerification)
             {
                 if (isLoading)
                 {
@@ -152,48 +147,30 @@
                 {
                     sceneEventProgressStatus = NetworkManager.Singleton.SceneManager.UnloadScene(m_SceneLoaded);
                 }
-<<<<<<< HEAD
 
-                switch(sceneEventProgressStatus)
-=======
-                if (sceneEventProgressStatus == SceneEventProgressStatus.SceneEventInProgress)
->>>>>>> 715b73bc
+                switch (sceneEventProgressStatus)
                 {
                     case SceneEventProgressStatus.SceneEventInProgress:
+                    {
+                        yield return new WaitForSeconds(0.25f);
+                        break;
+                    }
+                    case SceneEventProgressStatus.Started:
                         {
-                            yield return new WaitForSeconds(0.25f);
+                            continueCheck = false;
                             break;
                         }
+                    case SceneEventProgressStatus.InternalNetcodeError:
                     case SceneEventProgressStatus.InvalidSceneName:
                     case SceneEventProgressStatus.SceneNotLoaded:
                         {
-                            var isLoadingOrUnloading = isLoading ? "Loading" : "Unloading";
-                            Debug.LogWarning($"{isLoadingOrUnloading} event failed due to the following error status: {sceneEventProgressStatus}");
-                            yield return null;
+                            continueCheck = false;
                             break;
                         }
                 }
-                else
-                {
-                    switch (sceneEventProgressStatus)
-                    {
-                        case SceneEventProgressStatus.Started:
-                            {
-                                continueCheck = false;
-                                break;
-                            }
-                        case SceneEventProgressStatus.InternalNetcodeError:
-                        case SceneEventProgressStatus.InvalidSceneName:
-                        case SceneEventProgressStatus.SceneNotLoaded:
-                            {
-                                continueCheck = false;
-                                break;
-                            }
-                    }
-                }
             }
             m_WaitForSceneLoadOrUnload = true;
-            var timeOutAfter = Time.realtimeSinceStartup + 10.0f;
+            var timeOutAfter = Time.realtimeSinceStartup + 5.0f;
             while (m_WaitForSceneLoadOrUnload)
             {
                 if(timeOutAfter < Time.realtimeSinceStartup)
@@ -204,7 +181,6 @@
                 yield return new WaitForSeconds(0.5f);
             }
 
-
             NetworkManager.Singleton.SceneManager.OnSceneEvent -= SceneManager_OnSceneEvent;
             m_ToggleObject.isOn = isLoading;
             m_ToggleObject.enabled = true;
