using System;
using System.Collections.Generic;
using System.IO;
using System.Linq;
using System.Runtime.CompilerServices;
using UnityEngine;

namespace Unity.Netcode
{
    /// <summary>
    /// A component used to identify that a GameObject in the network
    /// </summary>
    [AddComponentMenu("Netcode/" + nameof(NetworkObject), -99)]
    [DisallowMultipleComponent]
    public sealed class NetworkObject : MonoBehaviour
    {
        [HideInInspector]
        [SerializeField]
        internal uint GlobalObjectIdHash;

#if UNITY_EDITOR
        // HEAD: DO NOT USE! TEST ONLY TEMP IMPL, WILL BE REMOVED
        internal uint TempGlobalObjectIdHashOverride = 0;
        // TAIL: DO NOT USE! TEST ONLY TEMP IMPL, WILL BE REMOVED

        private void OnValidate()
        {
            GenerateGlobalObjectIdHash();
        }

        internal void GenerateGlobalObjectIdHash()
        {
            // HEAD: DO NOT USE! TEST ONLY TEMP IMPL, WILL BE REMOVED
            if (TempGlobalObjectIdHashOverride != 0)
            {
                GlobalObjectIdHash = TempGlobalObjectIdHashOverride;
                return;
            }
            // TAIL: DO NOT USE! TEST ONLY TEMP IMPL, WILL BE REMOVED

            // do NOT regenerate GlobalObjectIdHash for NetworkPrefabs while Editor is in PlayMode
            if (UnityEditor.EditorApplication.isPlaying && !string.IsNullOrEmpty(gameObject.scene.name))
            {
                return;
            }

            // do NOT regenerate GlobalObjectIdHash if Editor is transitioning into or out of PlayMode
            if (!UnityEditor.EditorApplication.isPlaying && UnityEditor.EditorApplication.isPlayingOrWillChangePlaymode)
            {
                return;
            }

            var globalObjectIdString = UnityEditor.GlobalObjectId.GetGlobalObjectIdSlow(this).ToString();
            GlobalObjectIdHash = XXHash.Hash32(globalObjectIdString);
        }
#endif

        /// <summary>
        /// Gets the NetworkManager that owns this NetworkObject instance
        /// </summary>
        public NetworkManager NetworkManager => NetworkManagerOwner ?? NetworkManager.Singleton;

        /// <summary>
        /// The NetworkManager that owns this NetworkObject.
        /// This property controls where this NetworkObject belongs.
        /// This property is null by default currently, which means that the above NetworkManager getter will return the Singleton.
        /// In the future this is the path where alternative NetworkManagers should be injected for running multi NetworkManagers
        /// </summary>
        internal NetworkManager NetworkManagerOwner;

        /// <summary>
        /// Gets the unique Id of this object that is synced across the network
        /// </summary>
        public ulong NetworkObjectId { get; internal set; }

        /// <summary>
        /// Gets the ClientId of the owner of this NetworkObject
        /// </summary>
        public ulong OwnerClientId
        {
            get
            {
                if (OwnerClientIdInternal == null)
                {
                    return NetworkManager != null ? NetworkManager.ServerClientId : 0;
                }
                else
                {
                    return OwnerClientIdInternal.Value;
                }
            }
            internal set
            {
                if (NetworkManager != null && value == NetworkManager.ServerClientId)
                {
                    OwnerClientIdInternal = null;
                }
                else
                {
                    OwnerClientIdInternal = value;
                }
            }
        }

        internal ulong? OwnerClientIdInternal = null;

        /// <summary>
        /// If true, the object will always be replicated as root on clients and the parent will be ignored.
        /// </summary>
        public bool AlwaysReplicateAsRoot;

        /// <summary>
        /// Gets if this object is a player object
        /// </summary>
        public bool IsPlayerObject { get; internal set; }

        /// <summary>
        /// Gets if the object is the the personal clients player object
        /// </summary>
        public bool IsLocalPlayer => NetworkManager != null && IsPlayerObject && OwnerClientId == NetworkManager.LocalClientId;

        /// <summary>
        /// Gets if the object is owned by the local player or if the object is the local player object
        /// </summary>
        public bool IsOwner => NetworkManager != null && OwnerClientId == NetworkManager.LocalClientId;

        /// <summary>
        /// Gets Whether or not the object is owned by anyone
        /// </summary>
        public bool IsOwnedByServer => NetworkManager != null && OwnerClientId == NetworkManager.ServerClientId;

        /// <summary>
        /// Gets if the object has yet been spawned across the network
        /// </summary>
        public bool IsSpawned { get; internal set; }

        /// <summary>
        /// Gets if the object is a SceneObject, null if it's not yet spawned but is a scene object.
        /// </summary>
        public bool? IsSceneObject { get; internal set; }

        /// <summary>
        /// Gets whether or not the object should be automatically removed when the scene is unloaded.
        /// </summary>
        public bool DestroyWithScene { get; internal set; }

        /// <summary>
        /// Delegate type for checking visibility
        /// </summary>
        /// <param name="clientId">The clientId to check visibility for</param>
        public delegate bool VisibilityDelegate(ulong clientId);

        /// <summary>
        /// Delegate invoked when the netcode needs to know if the object should be visible to a client, if null it will assume true
        /// </summary>
        public VisibilityDelegate CheckObjectVisibility = null;

        /// <summary>
        /// Delegate type for checking spawn options
        /// </summary>
        /// <param name="clientId">The clientId to check spawn options for</param>
        public delegate bool SpawnDelegate(ulong clientId);

        /// <summary>
        /// Delegate invoked when the netcode needs to know if it should include the transform when spawning the object, if null it will assume true
        /// </summary>
        public SpawnDelegate IncludeTransformWhenSpawning = null;

        /// <summary>
        /// Whether or not to destroy this object if it's owner is destroyed.
        /// If false, the objects ownership will be given to the server.
        /// </summary>
        public bool DontDestroyWithOwner;

        /// <summary>
        /// Whether or not to enable automatic NetworkObject parent synchronization.
        /// </summary>
        public bool AutoObjectParentSync = true;

        internal readonly HashSet<ulong> Observers = new HashSet<ulong>();

        /// <summary>
        /// Returns Observers enumerator
        /// </summary>
        /// <returns>Observers enumerator</returns>
        public HashSet<ulong>.Enumerator GetObservers()
        {
            if (!IsSpawned)
            {
                throw new SpawnStateException("Object is not spawned");
            }

            return Observers.GetEnumerator();
        }

        /// <summary>
        /// Whether or not this object is visible to a specific client
        /// </summary>
        /// <param name="clientId">The clientId of the client</param>
        /// <returns>True if the client knows about the object</returns>
        public bool IsNetworkVisibleTo(ulong clientId)
        {
            if (!IsSpawned)
            {
                throw new SpawnStateException("Object is not spawned");
            }

            return Observers.Contains(clientId);
        }

        private void Awake()
        {
            SetCachedParent(transform.parent);
        }

        /// <summary>
        /// Shows a previously hidden <see cref="NetworkObject"/> to a client
        /// </summary>
        /// <param name="clientId">The client to show the <see cref="NetworkObject"/> to</param>
        public void NetworkShow(ulong clientId)
        {
            if (!IsSpawned)
            {
                throw new SpawnStateException("Object is not spawned");
            }

            if (!NetworkManager.IsServer)
            {
                throw new NotServerException("Only server can change visibility");
            }

            if (Observers.Contains(clientId))
            {
                throw new VisibilityChangeException("The object is already visible");
            }

            if (NetworkManager.NetworkConfig.UseSnapshotSpawn)
            {
                SnapshotSpawn(clientId);
            }

            Observers.Add(clientId);

            NetworkManager.SpawnManager.SendSpawnCallForObject(clientId, OwnerClientId, this);
        }

        /// <summary>
        /// Shows a list of previously hidden <see cref="NetworkObject"/>s to a client
        /// </summary>
        /// <param name="networkObjects">The <see cref="NetworkObject"/>s to show</param>
        /// <param name="clientId">The client to show the objects to</param>
        public static void NetworkShow(List<NetworkObject> networkObjects, ulong clientId)
        {
            if (networkObjects == null || networkObjects.Count == 0)
            {
                throw new ArgumentNullException("At least one " + nameof(NetworkObject) + " has to be provided");
            }

            NetworkManager networkManager = networkObjects[0].NetworkManager;

            if (!networkManager.IsServer)
            {
                throw new NotServerException("Only server can change visibility");
            }

            // Do the safety loop first to prevent putting the netcode in an invalid state.
            for (int i = 0; i < networkObjects.Count; i++)
            {
                if (!networkObjects[i].IsSpawned)
                {
                    throw new SpawnStateException("Object is not spawned");
                }

                if (networkObjects[i].Observers.Contains(clientId))
                {
                    throw new VisibilityChangeException($"{nameof(NetworkObject)} with NetworkId: {networkObjects[i].NetworkObjectId} is already visible");
                }

                if (networkObjects[i].NetworkManager != networkManager)
                {
                    throw new ArgumentNullException("All " + nameof(NetworkObject) + "s must belong to the same " + nameof(NetworkManager));
                }
            }

            foreach (var networkObject in networkObjects)
            {
                networkObject.NetworkShow(clientId);
            }
        }

        /// <summary>
        /// Hides a object from a specific client
        /// </summary>
        /// <param name="clientId">The client to hide the object for</param>
        public void NetworkHide(ulong clientId)
        {
            if (!IsSpawned)
            {
                throw new SpawnStateException("Object is not spawned");
            }

            if (!NetworkManager.IsServer)
            {
                throw new NotServerException("Only server can change visibility");
            }

            if (!Observers.Contains(clientId))
            {
                throw new VisibilityChangeException("The object is already hidden");
            }

            if (clientId == NetworkManager.ServerClientId)
            {
                throw new VisibilityChangeException("Cannot hide an object from the server");
            }


            Observers.Remove(clientId);

            if (NetworkManager.NetworkConfig.UseSnapshotSpawn)
            {
                SnapshotDespawn(clientId);
            }
            else
            {
                // Send destroy call
                var context = NetworkManager.MessageQueueContainer.EnterInternalCommandContext(
                    MessageQueueContainer.MessageType.DestroyObject, NetworkChannel.Internal,
                    new[] { clientId }, NetworkUpdateStage.PostLateUpdate);
                if (context != null)
                {
                    using (var nonNullContext = (InternalCommandContext)context)
                    {
                        var bufferSizeCapture = new CommandContextSizeCapture(nonNullContext);
                        bufferSizeCapture.StartMeasureSegment();

                        nonNullContext.NetworkWriter.WriteUInt64Packed(NetworkObjectId);

                        var size = bufferSizeCapture.StopMeasureSegment();
                        NetworkManager.NetworkMetrics.TrackObjectDestroySent(clientId, NetworkObjectId, name, size);
                    }
                }
            }
        }

        /// <summary>
        /// Hides a list of objects from a client
        /// </summary>
        /// <param name="networkObjects">The objects to hide</param>
        /// <param name="clientId">The client to hide the objects from</param>
        public static void NetworkHide(List<NetworkObject> networkObjects, ulong clientId)
        {
            if (networkObjects == null || networkObjects.Count == 0)
            {
                throw new ArgumentNullException("At least one " + nameof(NetworkObject) + " has to be provided");
            }

            NetworkManager networkManager = networkObjects[0].NetworkManager;

            if (!networkManager.IsServer)
            {
                throw new NotServerException("Only server can change visibility");
            }

            if (clientId == networkManager.ServerClientId)
            {
                throw new VisibilityChangeException("Cannot hide an object from the server");
            }

            // Do the safety loop first to prevent putting the netcode in an invalid state.
            for (int i = 0; i < networkObjects.Count; i++)
            {
                if (!networkObjects[i].IsSpawned)
                {
                    throw new SpawnStateException("Object is not spawned");
                }

                if (!networkObjects[i].Observers.Contains(clientId))
                {
                    throw new VisibilityChangeException($"{nameof(NetworkObject)} with {nameof(NetworkObjectId)}: {networkObjects[i].NetworkObjectId} is already hidden");
                }

                if (networkObjects[i].NetworkManager != networkManager)
                {
                    throw new ArgumentNullException("All " + nameof(NetworkObject) + "s must belong to the same " + nameof(NetworkManager));
                }
            }

            foreach (var networkObject in networkObjects)
            {
                networkObject.NetworkHide(clientId);
            }
        }

        private bool m_ApplicationQuitting = false;

        private void OnApplicationQuit()
        {
            m_ApplicationQuitting = true;
        }

        private void OnDestroy()
        {
            if (m_ApplicationQuitting)
            {
                return;
            }

            if (NetworkManager != null && NetworkManager.IsListening && NetworkManager.IsServer == false && IsSpawned)
            {
                throw new NotServerException($"Destroy a spawned {nameof(NetworkObject)} on a non-host client is not valid. Call {nameof(Destroy)} or {nameof(Despawn)} on the server/host instead.");
            }

            if (NetworkManager != null && NetworkManager.SpawnManager != null && NetworkManager.SpawnManager.SpawnedObjects.TryGetValue(NetworkObjectId, out var networkObject))
            {
                NetworkManager.SpawnManager.OnDespawnObject(networkObject, false);
            }
        }

        private SnapshotDespawnCommand GetDespawnCommand()
        {
            SnapshotDespawnCommand command;
            command.NetworkObjectId = NetworkObjectId;
<<<<<<< HEAD
            command.TickWritten = default; // will be reset in Despawn
=======
            command.TickWritten = default; // value will be set internally by SnapshotSystem
>>>>>>> dc9dfbcd
            command.TargetClientIds = default;

            return command;
        }

        private SnapshotSpawnCommand GetSpawnCommand()
        {
            SnapshotSpawnCommand command;
            command.NetworkObjectId = NetworkObjectId;
            command.OwnerClientId = OwnerClientId;
            command.IsPlayerObject = IsPlayerObject;
            command.IsSceneObject = (IsSceneObject == null) || IsSceneObject.Value;

            ulong? parent = NetworkManager.SpawnManager.GetSpawnParentId(this);
            if (parent != null)
            {
                command.ParentNetworkId = parent.Value;
            }
            else
            {
                // write own network id, when no parents. todo: optimize this.
                command.ParentNetworkId = command.NetworkObjectId;
            }

            command.GlobalObjectIdHash = HostCheckForGlobalObjectIdHashOverride();
            // todo: check if (IncludeTransformWhenSpawning == null || IncludeTransformWhenSpawning(clientId)) for any clientId
            command.ObjectPosition = transform.position;
            command.ObjectRotation = transform.rotation;
            command.ObjectScale = transform.localScale;
<<<<<<< HEAD
            command.TickWritten = default; // will be reset in Spawn
=======
            command.TickWritten = default; // value will be set internally by SnapshotSystem
>>>>>>> dc9dfbcd
            command.TargetClientIds = default;

            return command;
        }

        private void SnapshotSpawn()
        {
            var command = GetSpawnCommand();
            NetworkManager.SnapshotSystem.Spawn(command);
        }

        private void SnapshotSpawn(ulong clientId)
        {
            var command = GetSpawnCommand();
            command.TargetClientIds = new List<ulong>();
            command.TargetClientIds.Add(clientId);
            NetworkManager.SnapshotSystem.Spawn(command);
        }

        internal void SnapshotDespawn()
        {
            var command = GetDespawnCommand();
            NetworkManager.SnapshotSystem.Despawn(command);
        }

        internal void SnapshotDespawn(ulong clientId)
        {
            var command = GetDespawnCommand();
            command.TargetClientIds = new List<ulong>();
            command.TargetClientIds.Add(clientId);
            NetworkManager.SnapshotSystem.Despawn(command);
        }

        [MethodImpl(MethodImplOptions.AggressiveInlining)]
        private void SpawnInternal(bool destroyWithScene, ulong? ownerClientId, bool playerObject)
        {
            if (!NetworkManager.IsListening)
            {
                throw new NotListeningException($"{nameof(NetworkManager)} is not listening, start a server or host before spawning objects");
            }

            if (!NetworkManager.IsServer)
            {
                throw new NotServerException($"Only server can spawn {nameof(NetworkObject)}s");
            }

            NetworkManager.SpawnManager.SpawnNetworkObjectLocally(this, NetworkManager.SpawnManager.GetNetworkObjectId(), false, playerObject, ownerClientId, null, false, destroyWithScene);

            if (NetworkManager.NetworkConfig.UseSnapshotSpawn)
            {
                SnapshotSpawn();
            }

            ulong ownerId = ownerClientId != null ? ownerClientId.Value : NetworkManager.ServerClientId;
            for (int i = 0; i < NetworkManager.ConnectedClientsList.Count; i++)
            {
                if (Observers.Contains(NetworkManager.ConnectedClientsList[i].ClientId))
                {
                    NetworkManager.SpawnManager.SendSpawnCallForObject(NetworkManager.ConnectedClientsList[i].ClientId, ownerId, this);
                }
            }
        }

        /// <summary>
        /// Spawns this <see cref="NetworkObject"/> across the network. Can only be called from the Server
        /// </summary>
        /// <param name="destroyWithScene">Should the object be destroyed when the scene is changed</param>
        public void Spawn(bool destroyWithScene = false)
        {
            SpawnInternal(destroyWithScene, null, false);
        }

        /// <summary>
        /// Spawns a <see cref="NetworkObject"/> across the network with a given owner. Can only be called from server
        /// </summary>
        /// <param name="clientId">The clientId to own the object</param>
        /// <param name="destroyWithScene">Should the object be destroyed when the scene is changed</param>
        public void SpawnWithOwnership(ulong clientId, bool destroyWithScene = false)
        {
            SpawnInternal(destroyWithScene, clientId, false);
        }

        /// <summary>
        /// Spawns a <see cref="NetworkObject"/> across the network and makes it the player object for the given client
        /// </summary>
        /// <param name="clientId">The clientId whos player object this is</param>
        /// <param name="destroyWithScene">Should the object be destroyd when the scene is changed</param>
        public void SpawnAsPlayerObject(ulong clientId, bool destroyWithScene = false)
        {
            SpawnInternal(destroyWithScene, clientId, true);
        }

        /// <summary>
        /// Despawns this GameObject and destroys it for other clients. This should be used if the object should be kept on the server
        /// </summary>
        public void Despawn(bool destroy = false)
        {
            NetworkManager.SpawnManager.DespawnObject(this, destroy);
        }


        /// <summary>
        /// Removes all ownership of an object from any client. Can only be called from server
        /// </summary>
        public void RemoveOwnership()
        {
            NetworkManager.SpawnManager.RemoveOwnership(this);
        }

        /// <summary>
        /// Changes the owner of the object. Can only be called from server
        /// </summary>
        /// <param name="newOwnerClientId">The new owner clientId</param>
        public void ChangeOwnership(ulong newOwnerClientId)
        {
            NetworkManager.SpawnManager.ChangeOwnership(this, newOwnerClientId);
        }

        internal void InvokeBehaviourOnLostOwnership()
        {
            for (int i = 0; i < ChildNetworkBehaviours.Count; i++)
            {
                ChildNetworkBehaviours[i].OnLostOwnership();
            }
        }

        internal void InvokeBehaviourOnGainedOwnership()
        {
            for (int i = 0; i < ChildNetworkBehaviours.Count; i++)
            {
                ChildNetworkBehaviours[i].OnGainedOwnership();
            }
        }

        internal void InvokeBehaviourOnNetworkObjectParentChanged(NetworkObject parentNetworkObject)
        {
            for (int i = 0; i < ChildNetworkBehaviours.Count; i++)
            {
                ChildNetworkBehaviours[i].OnNetworkObjectParentChanged(parentNetworkObject);
            }
        }

        private bool m_IsReparented; // Did initial parent (came from the scene hierarchy) change at runtime?
        private ulong? m_LatestParent; // What is our last set parent NetworkObject's ID?
        private Transform m_CachedParent; // What is our last set parent Transform reference?

        internal void SetCachedParent(Transform parentTransform)
        {
            m_CachedParent = parentTransform;
        }

        internal static void WriteNetworkParenting(NetworkWriter writer, bool isReparented, ulong? latestParent)
        {
            writer.WriteBool(isReparented);
            if (isReparented)
            {
                var isLatestParentSet = latestParent != null && latestParent.HasValue;
                writer.WriteBool(isLatestParentSet);
                if (isLatestParentSet)
                {
                    writer.WriteUInt64Packed(latestParent.Value);
                }
            }
        }

        internal static (bool IsReparented, ulong? LatestParent) ReadNetworkParenting(NetworkReader reader)
        {
            ulong? latestParent = null;
            bool isReparented = reader.ReadBool();
            if (isReparented)
            {
                var isLatestParentSet = reader.ReadBool();
                if (isLatestParentSet)
                {
                    latestParent = reader.ReadUInt64Packed();
                }
            }

            return (isReparented, latestParent);
        }

        internal (bool IsReparented, ulong? LatestParent) GetNetworkParenting() => (m_IsReparented, m_LatestParent);

        internal void SetNetworkParenting(bool isReparented, ulong? latestParent)
        {
            m_IsReparented = isReparented;
            m_LatestParent = latestParent;
        }

        public bool TrySetParent(Transform parent, bool worldPositionStays = true)
        {
            return TrySetParent(parent.GetComponent<NetworkObject>(), worldPositionStays);
        }

        public bool TrySetParent(GameObject parent, bool worldPositionStays = true)
        {
            return TrySetParent(parent.GetComponent<NetworkObject>(), worldPositionStays);
        }

        public bool TrySetParent(NetworkObject parent, bool worldPositionStays = true)
        {
            if (!AutoObjectParentSync)
            {
                return false;
            }

            if (NetworkManager == null || !NetworkManager.IsListening)
            {
                return false;
            }

            if (!NetworkManager.IsServer)
            {
                return false;
            }

            if (!IsSpawned)
            {
                return false;
            }

            if (parent == null)
            {
                return false;
            }

            if (!parent.IsSpawned)
            {
                return false;
            }

            transform.SetParent(parent.transform, worldPositionStays);
            return true;
        }

        private void OnTransformParentChanged()
        {
            if (!AutoObjectParentSync)
            {
                return;
            }

            if (transform.parent == m_CachedParent)
            {
                return;
            }

            if (NetworkManager == null || !NetworkManager.IsListening)
            {
                transform.parent = m_CachedParent;
                Debug.LogException(new NotListeningException($"{nameof(NetworkManager)} is not listening, start a server or host before reparenting"));
                return;
            }

            if (!NetworkManager.IsServer)
            {
                transform.parent = m_CachedParent;
                Debug.LogException(new NotServerException($"Only the server can reparent {nameof(NetworkObject)}s"));
                return;
            }

            if (!IsSpawned)
            {
                transform.parent = m_CachedParent;
                Debug.LogException(new SpawnStateException($"{nameof(NetworkObject)} can only be reparented after being spawned"));
                return;
            }

            var parentTransform = transform.parent;
            if (parentTransform != null)
            {
                var parentObject = transform.parent.GetComponent<NetworkObject>();
                if (parentObject == null)
                {
                    transform.parent = m_CachedParent;
                    Debug.LogException(new InvalidParentException($"Invalid parenting, {nameof(NetworkObject)} moved under a non-{nameof(NetworkObject)} parent"));
                    return;
                }

                if (!parentObject.IsSpawned)
                {
                    transform.parent = m_CachedParent;
                    Debug.LogException(new SpawnStateException($"{nameof(NetworkObject)} can only be reparented under another spawned {nameof(NetworkObject)}"));
                    return;
                }

                m_LatestParent = parentObject.NetworkObjectId;
            }
            else
            {
                m_LatestParent = null;
            }

            m_IsReparented = true;
            ApplyNetworkParenting();

            var context = NetworkManager.MessageQueueContainer.EnterInternalCommandContext(
                MessageQueueContainer.MessageType.ParentSync, NetworkChannel.Internal,
                NetworkManager.ConnectedClientsIds.Where((id) => Observers.Contains(id)).ToArray(),
                NetworkUpdateLoop.UpdateStage);

            if (context != null)
            {
                using (var nonNullContext = (InternalCommandContext)context)
                {
                    nonNullContext.NetworkWriter.WriteUInt64Packed(NetworkObjectId);
                    WriteNetworkParenting(nonNullContext.NetworkWriter, m_IsReparented, m_LatestParent);
                }
            }
        }

        // We're keeping this set called OrphanChildren which contains NetworkObjects
        // because at the time we initialize/spawn NetworkObject locally, we might not have its parent replicated from the other side
        //
        // For instance, if we're spawning NetworkObject 5 and its parent is 10, what should happen if we do not have 10 yet?
        // let's say 10 is on the way to be replicated in a few frames and we could fix that parent-child relationship later.
        //
        // If you couldn't find your parent, we put you into OrphanChildren set and everytime we spawn another NetworkObject locally due to replication,
        // we call CheckOrphanChildren() method and quickly iterate over OrphanChildren set and see if we can reparent/adopt one.
        internal static HashSet<NetworkObject> OrphanChildren = new HashSet<NetworkObject>();

        internal bool ApplyNetworkParenting()
        {
            if (!AutoObjectParentSync)
            {
                return false;
            }

            if (!IsSpawned)
            {
                return false;
            }

            if (!m_IsReparented)
            {
                return true;
            }

            if (m_LatestParent == null || !m_LatestParent.HasValue)
            {
                m_CachedParent = null;
                transform.parent = null;

                InvokeBehaviourOnNetworkObjectParentChanged(null);
                return true;
            }

            if (!NetworkManager.SpawnManager.SpawnedObjects.ContainsKey(m_LatestParent.Value))
            {
                if (OrphanChildren.Add(this))
                {
                    if (NetworkLog.CurrentLogLevel <= LogLevel.Normal)
                    {
                        NetworkLog.LogWarning($"{nameof(NetworkObject)} ({name}) cannot find its parent, added to {nameof(OrphanChildren)} set");
                    }
                }
                return false;
            }

            var parentObject = NetworkManager.SpawnManager.SpawnedObjects[m_LatestParent.Value];

            m_CachedParent = parentObject.transform;
            transform.parent = parentObject.transform;

            InvokeBehaviourOnNetworkObjectParentChanged(parentObject);
            return true;
        }

        internal static void CheckOrphanChildren()
        {
            var objectsToRemove = new List<NetworkObject>();
            foreach (var orphanObject in OrphanChildren)
            {
                if (orphanObject.ApplyNetworkParenting())
                {
                    objectsToRemove.Add(orphanObject);
                }
            }
            foreach (var networkObject in objectsToRemove)
            {
                OrphanChildren.Remove(networkObject);
            }
        }

        internal void InvokeBehaviourNetworkSpawn()
        {
            for (int i = 0; i < ChildNetworkBehaviours.Count; i++)
            {
                ChildNetworkBehaviours[i].InternalOnNetworkSpawn();
                ChildNetworkBehaviours[i].OnNetworkSpawn();
            }
        }

        internal void InvokeBehaviourNetworkDespawn()
        {
            for (int i = 0; i < ChildNetworkBehaviours.Count; i++)
            {
                ChildNetworkBehaviours[i].InternalOnNetworkDespawn();
                ChildNetworkBehaviours[i].OnNetworkDespawn();
            }
        }

        private List<NetworkBehaviour> m_ChildNetworkBehaviours;

        internal List<NetworkBehaviour> ChildNetworkBehaviours
        {
            get
            {
                if (m_ChildNetworkBehaviours != null)
                {
                    return m_ChildNetworkBehaviours;
                }

                m_ChildNetworkBehaviours = new List<NetworkBehaviour>();
                var networkBehaviours = GetComponentsInChildren<NetworkBehaviour>(true);
                for (int i = 0; i < networkBehaviours.Length; i++)
                {
                    if (networkBehaviours[i].NetworkObject == this)
                    {
                        m_ChildNetworkBehaviours.Add(networkBehaviours[i]);
                    }
                }

                return m_ChildNetworkBehaviours;
            }
        }

        internal void WriteNetworkVariableData(Stream stream, ulong clientId)
        {
            for (int i = 0; i < ChildNetworkBehaviours.Count; i++)
            {
                ChildNetworkBehaviours[i].InitializeVariables();
                NetworkBehaviour.WriteNetworkVariableData(ChildNetworkBehaviours[i].NetworkVariableFields, stream, clientId, NetworkManager);
            }
        }

        internal void SetNetworkVariableData(Stream stream)
        {
            for (int i = 0; i < ChildNetworkBehaviours.Count; i++)
            {
                ChildNetworkBehaviours[i].InitializeVariables();
                NetworkBehaviour.SetNetworkVariableData(ChildNetworkBehaviours[i].NetworkVariableFields, stream, NetworkManager);
            }
        }

        internal ushort GetNetworkBehaviourOrderIndex(NetworkBehaviour instance)
        {
            // read the cached index, and verify it first
            if (instance.NetworkBehaviourIdCache < ChildNetworkBehaviours.Count)
            {
                if (ChildNetworkBehaviours[instance.NetworkBehaviourIdCache] == instance)
                {
                    return instance.NetworkBehaviourIdCache;
                }

                // invalid cached id reset
                instance.NetworkBehaviourIdCache = default;
            }

            for (ushort i = 0; i < ChildNetworkBehaviours.Count; i++)
            {
                if (ChildNetworkBehaviours[i] == instance)
                {
                    // cache the id, for next query
                    instance.NetworkBehaviourIdCache = i;
                    return i;
                }
            }

            return 0;
        }

        internal NetworkBehaviour GetNetworkBehaviourAtOrderIndex(ushort index)
        {
            if (index >= ChildNetworkBehaviours.Count)
            {
                if (NetworkLog.CurrentLogLevel <= LogLevel.Error)
                {
                    NetworkLog.LogError($"Behaviour index was out of bounds. Did you mess up the order of your {nameof(NetworkBehaviour)}s?");
                }

                return null;
            }

            return ChildNetworkBehaviours[index];
        }

        /// <summary>
        /// Used to serialize a NetworkObjects during scene synchronization that occurs
        /// upon a client being approved or a scene transition.
        /// </summary>
        /// <param name="writer">writer into the outbound stream</param>
        /// <param name="targetClientId">clientid we are targeting</param>
        internal void SerializeSceneObject(NetworkWriter writer, ulong targetClientId)
        {
            writer.WriteBool(IsPlayerObject);
            writer.WriteUInt64Packed(NetworkObjectId);
            writer.WriteUInt64Packed(OwnerClientId);

            NetworkObject parentNetworkObject = null;

            if (!AlwaysReplicateAsRoot && transform.parent != null)
            {
                parentNetworkObject = transform.parent.GetComponent<NetworkObject>();
            }

            if (parentNetworkObject == null)
            {
                // We don't have a parent
                writer.WriteBool(false);
            }
            else
            {
                // We do have a parent
                writer.WriteBool(true);
                // Write the parent's NetworkObjectId to be used for linking back to the child
                writer.WriteUInt64Packed(parentNetworkObject.NetworkObjectId);
            }

            // Write if we are a scene object or not
            writer.WriteBool(IsSceneObject ?? true);

            // Write the hash for this NetworkObject
            writer.WriteUInt32Packed(HostCheckForGlobalObjectIdHashOverride());

            if (IncludeTransformWhenSpawning == null || IncludeTransformWhenSpawning(OwnerClientId))
            {
                // Set the position and rotation data marker to true (i.e. flag to know, when reading from the stream, that position and rotation data follows).
                writer.WriteBool(true);

                // Write position
                writer.WriteSinglePacked(transform.position.x);
                writer.WriteSinglePacked(transform.position.y);
                writer.WriteSinglePacked(transform.position.z);

                // Write rotation
                writer.WriteSinglePacked(transform.rotation.eulerAngles.x);
                writer.WriteSinglePacked(transform.rotation.eulerAngles.y);
                writer.WriteSinglePacked(transform.rotation.eulerAngles.z);
            }
            else
            {
                // Set the position and rotation data marker to false (i.e. flag to know, when reading from the stream, that position and rotation data *was not included*)
                writer.WriteBool(false);
            }

            {
                var (isReparented, latestParent) = GetNetworkParenting();
                WriteNetworkParenting(writer, isReparented, latestParent);
            }

            // Write whether we are including network variable data
            writer.WriteBool(NetworkManager.NetworkConfig.EnableNetworkVariable);

            //If we are including NetworkVariable data
            if (NetworkManager.NetworkConfig.EnableNetworkVariable)
            {
                var buffer = writer.GetStream() as NetworkBuffer;

                // Write placeholder size, NOT as a packed value, initially as zero (i.e. we do not know how much NetworkVariable data will be written yet)
                writer.WriteUInt32(0);

                // Mark our current position before we potentially write any NetworkVariable data
                var positionBeforeNetworkVariableData = buffer.Position;

                // Write network variable data
                WriteNetworkVariableData(buffer, targetClientId);

                // If our current buffer position is greater than our positionBeforeNetworkVariableData then we wrote NetworkVariable data
                // Part 1: This will include the total NetworkVariable data size, if there was NetworkVariable data written, to the stream
                // in order to be able to skip past this entry on the deserialization side in the event this NetworkObject fails to be
                // constructed (See Part 2 below in the DeserializeSceneObject method)
                if (buffer.Position > positionBeforeNetworkVariableData)
                {
                    // Store our current stream buffer position
                    var endOfNetworkVariableData = buffer.Position;

                    // Calculate the total NetworkVariable data size written
                    var networkVariableDataSize = endOfNetworkVariableData - positionBeforeNetworkVariableData;

                    // Move the stream position back to just before we wrote our size (we include the unpacked UInt32 data size placeholder)
                    buffer.Position = positionBeforeNetworkVariableData - sizeof(uint);

                    // Now write the actual data size written into our unpacked UInt32 placeholder position
                    writer.WriteUInt32((uint)(networkVariableDataSize));

                    // Finally, revert the buffer position back to the end of the network variable data written
                    buffer.Position = endOfNetworkVariableData;
                }
            }
        }

        /// <summary>
        /// Used to deserialize a serialized scene object which occurs
        /// when the client is approved or during a scene transition
        /// </summary>
        /// <param name="objectStream">inbound stream</param>
        /// <param name="reader">reader for the stream</param>
        /// <param name="networkManager">NetworkManager instance</param>
        /// <returns>optional to use NetworkObject deserialized</returns>
        internal static NetworkObject DeserializeSceneObject(NetworkBuffer objectStream, NetworkReader reader, NetworkManager networkManager)
        {
            var isPlayerObject = reader.ReadBool();
            var networkId = reader.ReadUInt64Packed();
            var ownerClientId = reader.ReadUInt64Packed();
            var hasParent = reader.ReadBool();
            ulong? parentNetworkId = null;

            if (hasParent)
            {
                parentNetworkId = reader.ReadUInt32Packed();
            }

            bool isSceneObject = reader.ReadBool();

            uint globalObjectIdHash = reader.ReadUInt32Packed();
            Vector3? position = null;
            Quaternion? rotation = null;

            // Check to see if we have position and rotation values that follows
            if (reader.ReadBool())
            {
                position = new Vector3(reader.ReadSinglePacked(), reader.ReadSinglePacked(), reader.ReadSinglePacked());
                rotation = Quaternion.Euler(reader.ReadSinglePacked(), reader.ReadSinglePacked(), reader.ReadSinglePacked());
            }

            var (isReparented, latestParent) = ReadNetworkParenting(reader);

            //Attempt to create a local NetworkObject
            var networkObject = networkManager.SpawnManager.CreateLocalNetworkObject(isSceneObject, globalObjectIdHash, ownerClientId, parentNetworkId, position, rotation, isReparented);

            networkObject?.SetNetworkParenting(isReparented, latestParent);

            // Determine if this NetworkObject has NetworkVariable data to read
            var networkVariableDataIsIncluded = reader.ReadBool();

            if (networkVariableDataIsIncluded)
            {
                // (See Part 1 above in the NetworkObject.SerializeSceneObject method to better understand this)
                // Part 2: This makes sure that if one NetworkObject fails to construct (for whatever reason) then we can "skip past"
                // that specific NetworkObject but continue processing any remaining serialized NetworkObjects as opposed to just
                // throwing an exception and skipping the remaining (if any) NetworkObjects.  This will prevent one misconfigured
                // issue (or more) from breaking the entire loading process.
                var networkVariableDataSize = reader.ReadUInt32();
                if (networkObject == null)
                {
                    // Log the error that the NetworkObject failed to construct
                    Debug.LogError($"Failed to spawn {nameof(NetworkObject)} for Hash {globalObjectIdHash}.");

                    // If we failed to load this NetworkObject, then skip past the network variable data
                    objectStream.Position += networkVariableDataSize;

                    // We have nothing left to do here.
                    return null;
                }
            }

            // Spawn the NetworkObject
            networkManager.SpawnManager.SpawnNetworkObjectLocally(networkObject, networkId, isSceneObject, isPlayerObject, ownerClientId, objectStream, true, false);

            return networkObject;
        }

        /// <summary>
        /// Only applies to Host mode.
        /// Will return the registered source NetworkPrefab's GlobalObjectIdHash if one exists.
        /// Server and Clients will always return the NetworkObject's GlobalObjectIdHash.
        /// </summary>
        /// <returns></returns>
        internal uint HostCheckForGlobalObjectIdHashOverride()
        {
            if (NetworkManager.IsHost)
            {
                if (NetworkManager.PrefabHandler.ContainsHandler(this))
                {
                    var globalObjectIdHash = NetworkManager.PrefabHandler.GetSourceGlobalObjectIdHash(GlobalObjectIdHash);
                    return globalObjectIdHash == 0 ? GlobalObjectIdHash : globalObjectIdHash;
                }
                else
                if (NetworkManager.NetworkConfig.OverrideToNetworkPrefab.ContainsKey(GlobalObjectIdHash))
                {
                    return NetworkManager.NetworkConfig.OverrideToNetworkPrefab[GlobalObjectIdHash];
                }
            }

            return GlobalObjectIdHash;
        }
    }
}<|MERGE_RESOLUTION|>--- conflicted
+++ resolved
@@ -421,11 +421,7 @@
         {
             SnapshotDespawnCommand command;
             command.NetworkObjectId = NetworkObjectId;
-<<<<<<< HEAD
-            command.TickWritten = default; // will be reset in Despawn
-=======
             command.TickWritten = default; // value will be set internally by SnapshotSystem
->>>>>>> dc9dfbcd
             command.TargetClientIds = default;
 
             return command;
@@ -455,11 +451,7 @@
             command.ObjectPosition = transform.position;
             command.ObjectRotation = transform.rotation;
             command.ObjectScale = transform.localScale;
-<<<<<<< HEAD
-            command.TickWritten = default; // will be reset in Spawn
-=======
             command.TickWritten = default; // value will be set internally by SnapshotSystem
->>>>>>> dc9dfbcd
             command.TargetClientIds = default;
 
             return command;
