{
    "name": "Unity.Netcode.RuntimeTests",
    "rootNamespace": "Unity.Netcode.RuntimeTests",
    "references": [
        "Unity.Netcode.Runtime",
        "Unity.Netcode.Editor",
        "Unity.Netcode.Prototyping",
        "Unity.Multiplayer.MetricTypes",
        "Unity.Multiplayer.NetStats",
        "UnityEngine.TestRunner"
    ],
    "includePlatforms": [],
    "excludePlatforms": [],
    "allowUnsafeCode": false,
    "overrideReferences": true,
    "precompiledReferences": [
        "nunit.framework.dll"
    ],
    "autoReferenced": false,
    "defineConstraints": [
<<<<<<< HEAD
        "UNITY_INCLUDE_TESTS",
        "UNITY_EDITOR"
=======
        "UNITY_INCLUDE_TESTS"
>>>>>>> af1ce68d
    ],
    "versionDefines": [
        {
            "name": "com.unity.multiplayer.tools",
            "expression": "",
            "define": "MULTIPLAYER_TOOLS"
        }
    ],
    "noEngineReferences": false
}<|MERGE_RESOLUTION|>--- conflicted
+++ resolved
@@ -18,12 +18,7 @@
     ],
     "autoReferenced": false,
     "defineConstraints": [
-<<<<<<< HEAD
-        "UNITY_INCLUDE_TESTS",
-        "UNITY_EDITOR"
-=======
         "UNITY_INCLUDE_TESTS"
->>>>>>> af1ce68d
     ],
     "versionDefines": [
         {
