{
    "name": "Unity.Netcode.RuntimeTests",
    "rootNamespace": "Unity.Netcode.RuntimeTests",
    "references": [
        "Unity.Netcode.Runtime",
        "Unity.Netcode.Components",
        "Unity.Collections",
        "UnityEngine.TestRunner",
        "Unity.Multiplayer.MetricTypes",
        "Unity.Multiplayer.NetStats",
        "Unity.Multiplayer.Tools.MetricTypes",
        "Unity.Multiplayer.Tools.NetStats",
        "Unity.Netcode.Adapter.UTP",
        "ClientNetworkTransform"
    ],
    "includePlatforms": [],
    "excludePlatforms": [],
    "allowUnsafeCode": false,
    "overrideReferences": true,
    "precompiledReferences": [
        "nunit.framework.dll"
    ],
    "autoReferenced": false,
    "defineConstraints": [
        "UNITY_INCLUDE_TESTS"
    ],
    "versionDefines": [
        {
            "name": "com.unity.multiplayer.tools",
            "expression": "",
            "define": "MULTIPLAYER_TOOLS"
        },
        {
<<<<<<< HEAD
            "name": "com.unity.netcode.adapter.utp",
            "expression": "",
            "define": "UTP_ADAPTER"
        },
        {
            "name": "com.unity.multiplayer.tools",
            "expression": "1.0.0-pre.4",
            "define": "MULTIPLAYER_TOOLS_1_0_0_PRE_4"
=======
            "name": "Unity",
            "expression": "(0,2022.2.0a5)",
            "define": "UNITY_UNET_PRESENT"
>>>>>>> 1b6598d0
        }
    ],
    "noEngineReferences": false
}<|MERGE_RESOLUTION|>--- conflicted
+++ resolved
@@ -31,7 +31,6 @@
             "define": "MULTIPLAYER_TOOLS"
         },
         {
-<<<<<<< HEAD
             "name": "com.unity.netcode.adapter.utp",
             "expression": "",
             "define": "UTP_ADAPTER"
@@ -40,11 +39,11 @@
             "name": "com.unity.multiplayer.tools",
             "expression": "1.0.0-pre.4",
             "define": "MULTIPLAYER_TOOLS_1_0_0_PRE_4"
-=======
+        },
+        {
             "name": "Unity",
             "expression": "(0,2022.2.0a5)",
             "define": "UNITY_UNET_PRESENT"
->>>>>>> 1b6598d0
         }
     ],
     "noEngineReferences": false
