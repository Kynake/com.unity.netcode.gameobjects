using System;
using System.Collections.Generic;
using UnityEditor;
using UnityEngine;
using UnityEditorInternal;

namespace Unity.Netcode.Editor
{
    [CustomEditor(typeof(NetworkManager), true)]
    [CanEditMultipleObjects]
    public class NetworkManagerEditor : UnityEditor.Editor
    {
        // Properties
        private SerializedProperty m_DontDestroyOnLoadProperty;
        private SerializedProperty m_RunInBackgroundProperty;
        private SerializedProperty m_LogLevelProperty;

        // NetworkConfig
        private SerializedProperty m_NetworkConfigProperty;

        // NetworkConfig fields
        private SerializedProperty m_PlayerPrefabProperty;
        private SerializedProperty m_ProtocolVersionProperty;
        private SerializedProperty m_NetworkTransportProperty;
        private SerializedProperty m_TickRateProperty;
        private SerializedProperty m_MaxObjectUpdatesPerTickProperty;
        private SerializedProperty m_ClientConnectionBufferTimeoutProperty;
        private SerializedProperty m_ConnectionApprovalProperty;
        private SerializedProperty m_EnableNetworkVariableProperty;
        private SerializedProperty m_EnsureNetworkVariableLengthSafetyProperty;
        private SerializedProperty m_ForceSamePrefabsProperty;
        private SerializedProperty m_EnableSceneManagementProperty;
        private SerializedProperty m_RecycleNetworkIdsProperty;
        private SerializedProperty m_NetworkIdRecycleDelayProperty;
        private SerializedProperty m_RpcHashSizeProperty;
        private SerializedProperty m_LoadSceneTimeOutProperty;

        private ReorderableList m_NetworkPrefabsList;

        private NetworkManager m_NetworkManager;
        private bool m_Initialized;

        private readonly List<Type> m_TransportTypes = new List<Type>();
        private string[] m_TransportNames = { "Select transport..." };

        private void ReloadTransports()
        {
            m_TransportTypes.Clear();

            var assemblies = AppDomain.CurrentDomain.GetAssemblies();

            foreach (var assembly in assemblies)
            {
                var types = assembly.GetTypes();

                foreach (var type in types)
                {
                    if (type.IsSubclassOf(typeof(NetworkTransport)) && type.GetCustomAttributes(typeof(DontShowInTransportDropdownAttribute), true).Length == 0)
                    {
                        m_TransportTypes.Add(type);
                    }
                }
            }

            m_TransportNames = new string[m_TransportTypes.Count + 1];
            m_TransportNames[0] = "Select transport...";

            for (int i = 0; i < m_TransportTypes.Count; i++)
            {
                m_TransportNames[i + 1] = m_TransportTypes[i].Name;
            }
        }

        private void Initialize()
        {
            if (m_Initialized)
            {
                return;
            }

            m_Initialized = true;
            m_NetworkManager = (NetworkManager)target;

            // Base properties
            m_DontDestroyOnLoadProperty = serializedObject.FindProperty(nameof(NetworkManager.DontDestroy));
            m_RunInBackgroundProperty = serializedObject.FindProperty(nameof(NetworkManager.RunInBackground));
            m_LogLevelProperty = serializedObject.FindProperty(nameof(NetworkManager.LogLevel));
            m_NetworkConfigProperty = serializedObject.FindProperty(nameof(NetworkManager.NetworkConfig));

            // NetworkConfig properties
            m_PlayerPrefabProperty = m_NetworkConfigProperty.FindPropertyRelative(nameof(NetworkConfig.PlayerPrefab));
            m_ProtocolVersionProperty = m_NetworkConfigProperty.FindPropertyRelative("ProtocolVersion");            
            m_NetworkTransportProperty = m_NetworkConfigProperty.FindPropertyRelative("NetworkTransport");
            m_TickRateProperty = m_NetworkConfigProperty.FindPropertyRelative("TickRate");
            m_ClientConnectionBufferTimeoutProperty = m_NetworkConfigProperty.FindPropertyRelative("ClientConnectionBufferTimeout");
            m_ConnectionApprovalProperty = m_NetworkConfigProperty.FindPropertyRelative("ConnectionApproval");
            m_EnableNetworkVariableProperty = m_NetworkConfigProperty.FindPropertyRelative("EnableNetworkVariable");
            m_EnsureNetworkVariableLengthSafetyProperty = m_NetworkConfigProperty.FindPropertyRelative("EnsureNetworkVariableLengthSafety");
            m_ForceSamePrefabsProperty = m_NetworkConfigProperty.FindPropertyRelative("ForceSamePrefabs");
            m_EnableSceneManagementProperty = m_NetworkConfigProperty.FindPropertyRelative("EnableSceneManagement");
            m_RecycleNetworkIdsProperty = m_NetworkConfigProperty.FindPropertyRelative("RecycleNetworkIds");
            m_NetworkIdRecycleDelayProperty = m_NetworkConfigProperty.FindPropertyRelative("NetworkIdRecycleDelay");
            m_RpcHashSizeProperty = m_NetworkConfigProperty.FindPropertyRelative("RpcHashSize");
            m_LoadSceneTimeOutProperty = m_NetworkConfigProperty.FindPropertyRelative("LoadSceneTimeOut");


            ReloadTransports();
        }

        private void CheckNullProperties()
        {
            // Base properties
            m_DontDestroyOnLoadProperty = serializedObject.FindProperty(nameof(NetworkManager.DontDestroy));
            m_RunInBackgroundProperty = serializedObject.FindProperty(nameof(NetworkManager.RunInBackground));
            m_LogLevelProperty = serializedObject.FindProperty(nameof(NetworkManager.LogLevel));
            m_NetworkConfigProperty = serializedObject.FindProperty(nameof(NetworkManager.NetworkConfig));

            // NetworkConfig properties
            m_PlayerPrefabProperty = m_NetworkConfigProperty.FindPropertyRelative(nameof(NetworkConfig.PlayerPrefab));
            m_ProtocolVersionProperty = m_NetworkConfigProperty.FindPropertyRelative("ProtocolVersion");
            m_NetworkTransportProperty = m_NetworkConfigProperty.FindPropertyRelative("NetworkTransport");
            m_TickRateProperty = m_NetworkConfigProperty.FindPropertyRelative("TickRate");
            m_ClientConnectionBufferTimeoutProperty = m_NetworkConfigProperty.FindPropertyRelative("ClientConnectionBufferTimeout");
            m_ConnectionApprovalProperty = m_NetworkConfigProperty.FindPropertyRelative("ConnectionApproval");
            m_EnableNetworkVariableProperty = m_NetworkConfigProperty.FindPropertyRelative("EnableNetworkVariable");
            m_EnsureNetworkVariableLengthSafetyProperty = m_NetworkConfigProperty.FindPropertyRelative("EnsureNetworkVariableLengthSafety");
            m_ForceSamePrefabsProperty = m_NetworkConfigProperty.FindPropertyRelative("ForceSamePrefabs");
            m_EnableSceneManagementProperty = m_NetworkConfigProperty.FindPropertyRelative("EnableSceneManagement");
            m_RecycleNetworkIdsProperty = m_NetworkConfigProperty.FindPropertyRelative("RecycleNetworkIds");
            m_NetworkIdRecycleDelayProperty = m_NetworkConfigProperty.FindPropertyRelative("NetworkIdRecycleDelay");
            m_RpcHashSizeProperty = m_NetworkConfigProperty.FindPropertyRelative("RpcHashSize");
            m_LoadSceneTimeOutProperty = m_NetworkConfigProperty.FindPropertyRelative("LoadSceneTimeOut");
        }

        private void OnEnable()
        {
            m_NetworkPrefabsList = new ReorderableList(serializedObject, serializedObject.FindProperty(nameof(NetworkManager.NetworkConfig)).FindPropertyRelative(nameof(NetworkConfig.NetworkPrefabs)), true, true, true, true);
            m_NetworkPrefabsList.elementHeightCallback = index =>
            {
                var networkPrefab = m_NetworkPrefabsList.serializedProperty.GetArrayElementAtIndex(index);
                var networkOverrideProp = networkPrefab.FindPropertyRelative(nameof(NetworkPrefab.Override));
                var networkOverrideInt = networkOverrideProp.enumValueIndex;

                return 8 + (networkOverrideInt == 0 ? EditorGUIUtility.singleLineHeight : (EditorGUIUtility.singleLineHeight * 2) + 5);
            };
            m_NetworkPrefabsList.drawElementCallback = (rect, index, isActive, isFocused) =>
            {
                rect.y += 5;

                var networkPrefab = m_NetworkPrefabsList.serializedProperty.GetArrayElementAtIndex(index);
                var networkPrefabProp = networkPrefab.FindPropertyRelative(nameof(NetworkPrefab.Prefab));
                var networkSourceHashProp = networkPrefab.FindPropertyRelative(nameof(NetworkPrefab.SourceHashToOverride));
                var networkSourcePrefabProp = networkPrefab.FindPropertyRelative(nameof(NetworkPrefab.SourcePrefabToOverride));
                var networkTargetPrefabProp = networkPrefab.FindPropertyRelative(nameof(NetworkPrefab.OverridingTargetPrefab));
                var networkOverrideProp = networkPrefab.FindPropertyRelative(nameof(NetworkPrefab.Override));
                var networkOverrideInt = networkOverrideProp.enumValueIndex;
                var networkOverrideEnum = (NetworkPrefabOverride)networkOverrideInt;
                EditorGUI.LabelField(new Rect(rect.x + rect.width - 70, rect.y, 60, EditorGUIUtility.singleLineHeight), "Override");
                if (networkOverrideEnum == NetworkPrefabOverride.None)
                {
                    if (EditorGUI.Toggle(new Rect(rect.x + rect.width - 15, rect.y, 10, EditorGUIUtility.singleLineHeight), false))
                    {
                        networkOverrideProp.enumValueIndex = (int)NetworkPrefabOverride.Prefab;
                    }
                }
                else
                {
                    if (!EditorGUI.Toggle(new Rect(rect.x + rect.width - 15, rect.y, 10, EditorGUIUtility.singleLineHeight), true))
                    {
                        networkOverrideProp.enumValueIndex = 0;
                        networkOverrideEnum = NetworkPrefabOverride.None;
                    }
                }

                if (networkOverrideEnum == NetworkPrefabOverride.None)
                {
                    EditorGUI.PropertyField(new Rect(rect.x, rect.y, rect.width - 80, EditorGUIUtility.singleLineHeight), networkPrefabProp, GUIContent.none);
                }
                else
                {
                    networkOverrideProp.enumValueIndex = GUI.Toolbar(new Rect(rect.x, rect.y, 100, EditorGUIUtility.singleLineHeight), networkOverrideInt - 1, new[] { "Prefab", "Hash" }) + 1;

                    if (networkOverrideEnum == NetworkPrefabOverride.Prefab)
                    {
                        EditorGUI.PropertyField(new Rect(rect.x + 110, rect.y, rect.width - 190, EditorGUIUtility.singleLineHeight), networkSourcePrefabProp, GUIContent.none);
                    }
                    else
                    {
                        EditorGUI.PropertyField(new Rect(rect.x + 110, rect.y, rect.width - 190, EditorGUIUtility.singleLineHeight), networkSourceHashProp, GUIContent.none);
                    }

                    rect.y += EditorGUIUtility.singleLineHeight + 5;

                    EditorGUI.LabelField(new Rect(rect.x, rect.y, 100, EditorGUIUtility.singleLineHeight), "Overriding Prefab");
                    EditorGUI.PropertyField(new Rect(rect.x + 110, rect.y, rect.width - 110, EditorGUIUtility.singleLineHeight), networkTargetPrefabProp, GUIContent.none);
                }
            };
            m_NetworkPrefabsList.drawHeaderCallback = rect => EditorGUI.LabelField(rect, "NetworkPrefabs");
<<<<<<< HEAD
=======

            m_RegisteredSceneAssetsList = new ReorderableList(serializedObject, serializedObject.FindProperty(nameof(NetworkManager.NetworkConfig)).FindPropertyRelative(nameof(NetworkConfig.RegisteredSceneAssets)), true, true, true, true);
            m_RegisteredSceneAssetsList.elementHeightCallback = index =>
            {
                return EditorGUIUtility.singleLineHeight + 8;
            };
            m_RegisteredSceneAssetsList.drawElementCallback = (rect, index, isActive, isFocused) =>
            {
                rect.y += 5;

                var sceneAsset = m_RegisteredSceneAssetsList.serializedProperty.GetArrayElementAtIndex(index);
                int firstLabelWidth = 24;
                int padding = 2;

                EditorGUI.LabelField(new Rect(rect.x, rect.y, firstLabelWidth, EditorGUIUtility.singleLineHeight), index.ToString());
                EditorGUI.PropertyField(new Rect(rect.x + firstLabelWidth, rect.y, rect.width - firstLabelWidth - padding, EditorGUIUtility.singleLineHeight), sceneAsset, GUIContent.none);
            };

            m_RegisteredSceneAssetsList.drawHeaderCallback = rect => EditorGUI.LabelField(rect, "NetworkScenes");

            m_RegisteredSceneAssetsList.onAddCallback = (registeredList) =>
            {
                m_NetworkManager.NetworkConfig.RegisteredSceneAssets.Add(null);
            };
>>>>>>> 961ad0a9
        }

        public override void OnInspectorGUI()
        {
            Initialize();
            CheckNullProperties();

            {
                var iterator = serializedObject.GetIterator();

                for (bool enterChildren = true; iterator.NextVisible(enterChildren); enterChildren = false)
                {
                    using (new EditorGUI.DisabledScope("m_Script" == iterator.propertyPath))
                    {
                        EditorGUILayout.PropertyField(iterator, false);
                    }
                }
            }

            if (!m_NetworkManager.IsServer && !m_NetworkManager.IsClient)
            {
                serializedObject.Update();
                EditorGUILayout.PropertyField(m_DontDestroyOnLoadProperty);
                EditorGUILayout.PropertyField(m_RunInBackgroundProperty);
                EditorGUILayout.PropertyField(m_LogLevelProperty);
                EditorGUILayout.Space();

                EditorGUILayout.PropertyField(m_PlayerPrefabProperty);
                EditorGUILayout.Space();

                m_NetworkPrefabsList.DoLayoutList();
                EditorGUILayout.Space();

                EditorGUILayout.LabelField("General", EditorStyles.boldLabel);
                EditorGUILayout.PropertyField(m_ProtocolVersionProperty);

                EditorGUILayout.PropertyField(m_NetworkTransportProperty);

                if (m_NetworkTransportProperty.objectReferenceValue == null)
                {
                    EditorGUILayout.HelpBox("You have no transport selected. A transport is required for netcode to work. Which one do you want?", MessageType.Warning);

                    int selection = EditorGUILayout.Popup(0, m_TransportNames);

                    if (selection > 0)
                    {
                        ReloadTransports();

                        var transportComponent = m_NetworkManager.gameObject.GetComponent(m_TransportTypes[selection - 1]);

                        if (transportComponent == null)
                        {
                            transportComponent = m_NetworkManager.gameObject.AddComponent(m_TransportTypes[selection - 1]);
                        }

                        m_NetworkTransportProperty.objectReferenceValue = transportComponent;

                        Repaint();
                    }
                }

                EditorGUILayout.PropertyField(m_TickRateProperty);

                EditorGUILayout.LabelField("Performance", EditorStyles.boldLabel);
                EditorGUILayout.PropertyField(m_EnableNetworkVariableProperty);

                using (new EditorGUI.DisabledScope(!m_NetworkManager.NetworkConfig.EnableNetworkVariable))
                {
                    EditorGUILayout.PropertyField(m_EnsureNetworkVariableLengthSafetyProperty);
                }

                EditorGUILayout.LabelField("Connection", EditorStyles.boldLabel);
                EditorGUILayout.PropertyField(m_ConnectionApprovalProperty);

                using (new EditorGUI.DisabledScope(!m_NetworkManager.NetworkConfig.ConnectionApproval))
                {
                    EditorGUILayout.PropertyField(m_ClientConnectionBufferTimeoutProperty);
                }

                EditorGUILayout.LabelField("Spawning", EditorStyles.boldLabel);
                EditorGUILayout.PropertyField(m_ForceSamePrefabsProperty);


                EditorGUILayout.PropertyField(m_RecycleNetworkIdsProperty);

                using (new EditorGUI.DisabledScope(!m_NetworkManager.NetworkConfig.RecycleNetworkIds))
                {
                    EditorGUILayout.PropertyField(m_NetworkIdRecycleDelayProperty);
                }

                EditorGUILayout.LabelField("Bandwidth", EditorStyles.boldLabel);
                EditorGUILayout.PropertyField(m_RpcHashSizeProperty);

                EditorGUILayout.LabelField("Scene Management", EditorStyles.boldLabel);
                EditorGUILayout.PropertyField(m_EnableSceneManagementProperty);

                using (new EditorGUI.DisabledScope(!m_NetworkManager.NetworkConfig.EnableSceneManagement))
                {
                    EditorGUILayout.PropertyField(m_LoadSceneTimeOutProperty);
                }

                serializedObject.ApplyModifiedProperties();


                // Start buttons below
                {
                    string buttonDisabledReasonSuffix = "";

                    if (!EditorApplication.isPlaying)
                    {
                        buttonDisabledReasonSuffix = ". This can only be done in play mode";
                        GUI.enabled = false;
                    }

                    if (GUILayout.Button(new GUIContent("Start Host", "Starts a host instance" + buttonDisabledReasonSuffix)))
                    {
                        m_NetworkManager.StartHost();
                    }

                    if (GUILayout.Button(new GUIContent("Start Server", "Starts a server instance" + buttonDisabledReasonSuffix)))
                    {
                        m_NetworkManager.StartServer();
                    }

                    if (GUILayout.Button(new GUIContent("Start Client", "Starts a client instance" + buttonDisabledReasonSuffix)))
                    {
                        m_NetworkManager.StartClient();
                    }

                    if (!EditorApplication.isPlaying)
                    {
                        GUI.enabled = true;
                    }
                }
            }
            else
            {
                string instanceType = string.Empty;

                if (m_NetworkManager.IsHost)
                {
                    instanceType = "Host";
                }
                else if (m_NetworkManager.IsServer)
                {
                    instanceType = "Server";
                }
                else if (m_NetworkManager.IsClient)
                {
                    instanceType = "Client";
                }

                EditorGUILayout.HelpBox("You cannot edit the NetworkConfig when a " + instanceType + " is running.", MessageType.Info);

                if (GUILayout.Button(new GUIContent("Stop " + instanceType, "Stops the " + instanceType + " instance.")))
                {
                    if (m_NetworkManager.IsHost)
                    {
                        m_NetworkManager.StopHost();
                    }
                    else if (m_NetworkManager.IsServer)
                    {
                        m_NetworkManager.StopServer();
                    }
                    else if (m_NetworkManager.IsClient)
                    {
                        m_NetworkManager.StopClient();
                    }
                }
            }
        }
    }
}<|MERGE_RESOLUTION|>--- conflicted
+++ resolved
@@ -196,33 +196,6 @@
                 }
             };
             m_NetworkPrefabsList.drawHeaderCallback = rect => EditorGUI.LabelField(rect, "NetworkPrefabs");
-<<<<<<< HEAD
-=======
-
-            m_RegisteredSceneAssetsList = new ReorderableList(serializedObject, serializedObject.FindProperty(nameof(NetworkManager.NetworkConfig)).FindPropertyRelative(nameof(NetworkConfig.RegisteredSceneAssets)), true, true, true, true);
-            m_RegisteredSceneAssetsList.elementHeightCallback = index =>
-            {
-                return EditorGUIUtility.singleLineHeight + 8;
-            };
-            m_RegisteredSceneAssetsList.drawElementCallback = (rect, index, isActive, isFocused) =>
-            {
-                rect.y += 5;
-
-                var sceneAsset = m_RegisteredSceneAssetsList.serializedProperty.GetArrayElementAtIndex(index);
-                int firstLabelWidth = 24;
-                int padding = 2;
-
-                EditorGUI.LabelField(new Rect(rect.x, rect.y, firstLabelWidth, EditorGUIUtility.singleLineHeight), index.ToString());
-                EditorGUI.PropertyField(new Rect(rect.x + firstLabelWidth, rect.y, rect.width - firstLabelWidth - padding, EditorGUIUtility.singleLineHeight), sceneAsset, GUIContent.none);
-            };
-
-            m_RegisteredSceneAssetsList.drawHeaderCallback = rect => EditorGUI.LabelField(rect, "NetworkScenes");
-
-            m_RegisteredSceneAssetsList.onAddCallback = (registeredList) =>
-            {
-                m_NetworkManager.NetworkConfig.RegisteredSceneAssets.Add(null);
-            };
->>>>>>> 961ad0a9
         }
 
         public override void OnInspectorGUI()
