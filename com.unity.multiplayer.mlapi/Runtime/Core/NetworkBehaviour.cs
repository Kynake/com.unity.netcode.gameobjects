--- conflicted
+++ resolved
@@ -583,15 +583,6 @@
             {
                 for (int k = 0; k < NetworkVariableFields.Count; k++)
                 {
-<<<<<<< HEAD
-                    using (var writer = PooledNetworkWriter.Get(buffer))
-                    {
-                        writer.WriteUInt64Packed(NetworkObjectId);
-                        writer.WriteUInt16Packed(NetworkObject.GetNetworkBehaviourOrderIndex(this));
-
-                        bool writtenAny = false;
-                        for (int k = 0; k < NetworkVariableFields.Count; k++)
-=======
                     NetworkManager.SnapshotSystem.Store(NetworkObjectId, behaviourIndex, k, NetworkVariableFields[k]);
                 }
             }
@@ -603,14 +594,9 @@
                     using (var buffer = PooledNetworkBuffer.Get())
                     {
                         using (var writer = PooledNetworkWriter.Get(buffer))
->>>>>>> e409b373
                         {
                             writer.WriteUInt64Packed(NetworkObjectId);
                             writer.WriteUInt16Packed(NetworkObject.GetNetworkBehaviourOrderIndex(this));
-
-                            // Write the current tick frame
-                            // todo: this is currently done per channel, per tick. The snapshot system might improve on this
-                            writer.WriteUInt16Packed(CurrentTick);
 
                             bool writtenAny = false;
                             for (int k = 0; k < NetworkVariableFields.Count; k++)
@@ -634,16 +620,10 @@
                                     NetworkVariableFields[k]
                                         .IsDirty(); // cache this here. You never know what operations users will do in the dirty methods
 
-<<<<<<< HEAD
-                                // write the network tick at which this NetworkVariable was modified
-                                // TODO this should get delta compressed once we move to delta snapshots
-                                writer.WriteInt32Packed(NetworkVariableFields[k].LastModifiedTick);
-=======
                                 //   if I'm dirty AND a client, write (server always has all permissions)
                                 //   if I'm dirty AND the server AND the client can read me, send.
                                 bool shouldWrite = isDirty &&
                                                    (!IsServer || NetworkVariableFields[k].CanClientRead(clientId));
->>>>>>> e409b373
 
                                 if (NetworkManager.NetworkConfig.EnsureNetworkVariableLengthSafety)
                                 {
@@ -661,9 +641,9 @@
                                 {
                                     writtenAny = true;
 
-                                    // write the network tick at which this NetworkVariable was modified remotely
-                                    // this will allow lag-compensation
-                                    writer.WriteUInt16Packed(NetworkVariableFields[k].RemoteTick);
+                                // write the network tick at which this NetworkVariable was modified
+                                // TODO this should get delta compressed once we move to delta snapshots
+                                writer.WriteInt32Packed(NetworkVariableFields[k].LastModifiedTick);
 
                                     if (NetworkManager.NetworkConfig.EnsureNetworkVariableLengthSafety)
                                     {
