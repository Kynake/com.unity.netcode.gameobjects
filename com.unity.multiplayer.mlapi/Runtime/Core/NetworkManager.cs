using System;
using System.Collections;
using System.Collections.Generic;
using System.Linq;
using UnityEngine;
#if UNITY_EDITOR
using UnityEditor;
#endif
using Unity.Profiling;
using Debug = UnityEngine.Debug;

namespace Unity.Netcode
{
    /// <summary>
    /// The main component of the library
    /// </summary>
    [AddComponentMenu("Netcode/" + nameof(NetworkManager), -100)]
    public class NetworkManager : MonoBehaviour, INetworkUpdateSystem, IProfilableTransportProvider
    {
#pragma warning disable IDE1006 // disable naming rule violation check

        // RuntimeAccessModifiersILPP will make this `public`
        internal static readonly Dictionary<uint, Action<NetworkBehaviour, NetworkSerializer, __RpcParams>> __rpc_func_table = new Dictionary<uint, Action<NetworkBehaviour, NetworkSerializer, __RpcParams>>();

#if UNITY_EDITOR || DEVELOPMENT_BUILD

        // RuntimeAccessModifiersILPP will make this `public`
        internal static readonly Dictionary<uint, string> __rpc_name_table = new Dictionary<uint, string>();
#else // !(UNITY_EDITOR || DEVELOPMENT_BUILD)
        // RuntimeAccessModifiersILPP will make this `public`
        internal static readonly Dictionary<uint, string> __rpc_name_table = null; // not needed on release builds
#endif // UNITY_EDITOR || DEVELOPMENT_BUILD
#pragma warning restore IDE1006 // restore naming rule violation check

#if DEVELOPMENT_BUILD || UNITY_EDITOR
        private static ProfilerMarker s_SyncTime = new ProfilerMarker($"{nameof(NetworkManager)}.SyncTime");
        private static ProfilerMarker s_TransportPoll = new ProfilerMarker($"{nameof(NetworkManager)}.TransportPoll");
        private static ProfilerMarker s_TransportConnect = new ProfilerMarker($"{nameof(NetworkManager)}.TransportConnect");
        private static ProfilerMarker s_HandleIncomingData = new ProfilerMarker($"{nameof(NetworkManager)}.{nameof(HandleIncomingData)}");
        private static ProfilerMarker s_TransportDisconnect = new ProfilerMarker($"{nameof(NetworkManager)}.TransportDisconnect");

        private static ProfilerMarker s_InvokeRpc = new ProfilerMarker($"{nameof(NetworkManager)}.{nameof(InvokeRpc)}");
#endif

        // todo: transitional. For the next release, only Snapshot should remain
        // The booleans allow iterative development and testing in the meantime
        internal static bool UseClassicDelta = true;
        internal static bool UseSnapshot = false;

        private const double k_TimeSyncFrequency = 1.0d; // sync every second, TODO will be removed once timesync is done via snapshots
        internal MessageQueueContainer MessageQueueContainer { get; private set; }


        internal SnapshotSystem SnapshotSystem { get; private set; }
        internal NetworkBehaviourUpdater BehaviourUpdater { get; private set; }

        private NetworkPrefabHandler m_PrefabHandler;

        public NetworkPrefabHandler PrefabHandler
        {
            get
            {
                if (m_PrefabHandler == null)
                {
                    m_PrefabHandler = new NetworkPrefabHandler();
                }

                return m_PrefabHandler;
            }
        }

        /// <summary>
        /// Returns the <see cref="GameObject"/> to use as the override as could be defined within the NetworkPrefab list
        /// Note: This should be used to create <see cref="GameObject"/> pools (with <see cref="NetworkObject"/> components)
        /// under the scenario where you are using the Host model as it spawns everything locally. As such, the override
        /// will not be applied when spawning locally on a Host.
        /// Related Classes and Interfaces:
        /// <see cref="NetworkPrefabHandler"/>
        /// <see cref="INetworkPrefabInstanceHandler"/>
        /// </summary>
        /// <param name="gameObject">the <see cref="GameObject"/> to be checked for a <see cref="NetworkManager"/> defined NetworkPrefab override</param>
        /// <returns>a <see cref="GameObject"/> that is either the override or if no overrides exist it returns the same as the one passed in as a parameter</returns>
        public GameObject GetNetworkPrefabOverride(GameObject gameObject)
        {
            var networkObject = gameObject.GetComponent<NetworkObject>();
            if (networkObject != null)
            {
                if (NetworkConfig.NetworkPrefabOverrideLinks.ContainsKey(networkObject.GlobalObjectIdHash))
                {
                    switch (NetworkConfig.NetworkPrefabOverrideLinks[networkObject.GlobalObjectIdHash].Override)
                    {
                        case NetworkPrefabOverride.Hash:
                        case NetworkPrefabOverride.Prefab:
                            {
                                return NetworkConfig.NetworkPrefabOverrideLinks[networkObject.GlobalObjectIdHash].OverridingTargetPrefab;
                            }
                    }
                }
            }
            return gameObject;
        }

        public NetworkTimeSystem NetworkTimeSystem { get; private set; }

        public NetworkTickSystem NetworkTickSystem { get; private set; }

        public NetworkTime LocalTime => NetworkTickSystem?.LocalTime ?? default;

        public NetworkTime ServerTime => NetworkTickSystem?.ServerTime ?? default;

        /// <summary>
        /// Gets or sets if the NetworkManager should be marked as DontDestroyOnLoad
        /// </summary>
        [HideInInspector] public bool DontDestroy = true;

        /// <summary>
        /// Gets or sets if the application should be set to run in background
        /// </summary>
        [HideInInspector] public bool RunInBackground = true;

        /// <summary>
        /// The log level to use
        /// </summary>
        [HideInInspector] public LogLevel LogLevel = LogLevel.Normal;

        /// <summary>
        /// The singleton instance of the NetworkManager
        /// </summary>
        public static NetworkManager Singleton { get; private set; }

        /// <summary>
        /// Gets the SpawnManager for this NetworkManager
        /// </summary>
        public NetworkSpawnManager SpawnManager { get; private set; }

        public CustomMessagingManager CustomMessagingManager { get; private set; }

        public NetworkSceneManager SceneManager { get; private set; }

        // Has to have setter for tests
        internal IInternalMessageHandler MessageHandler { get; set; }

        /// <summary>
        /// Gets the networkId of the server
        /// </summary>
        public ulong ServerClientId => NetworkConfig.NetworkTransport?.ServerClientId ??
                                       throw new NullReferenceException(
                                           $"The transport in the active {nameof(NetworkConfig)} is null");

        /// <summary>
        /// Returns ServerClientId if IsServer or LocalClientId if not
        /// </summary>
        public ulong LocalClientId
        {
            get => IsServer ? NetworkConfig.NetworkTransport.ServerClientId : m_LocalClientId;
            internal set => m_LocalClientId = value;
        }

        private ulong m_LocalClientId;

        /// <summary>
        /// Gets a dictionary of connected clients and their clientId keys. This is only populated on the server.
        /// </summary>
        public readonly Dictionary<ulong, NetworkClient> ConnectedClients = new Dictionary<ulong, NetworkClient>();

        /// <summary>
        /// Gets a list of connected clients. This is only populated on the server.
        /// </summary>
        public readonly List<NetworkClient> ConnectedClientsList = new List<NetworkClient>();

        /// <summary>
        /// Gets a list of just the IDs of all connected clients.
        /// </summary>
        public ulong[] ConnectedClientsIds => ConnectedClientsList.Select(c => c.ClientId).ToArray();

        /// <summary>
        /// Gets a dictionary of the clients that have been accepted by the transport but are still pending by the Netcode. This is only populated on the server.
        /// </summary>
        public readonly Dictionary<ulong, PendingClient> PendingClients = new Dictionary<ulong, PendingClient>();

        /// <summary>
        /// Gets Whether or not a server is running
        /// </summary>
        public bool IsServer { get; internal set; }

        /// <summary>
        /// Gets Whether or not a client is running
        /// </summary>
        public bool IsClient { get; internal set; }

        /// <summary>
        /// Gets if we are running as host
        /// </summary>
        public bool IsHost => IsServer && IsClient;

        /// <summary>
        /// Gets Whether or not we are listening for connections
        /// </summary>
        public bool IsListening { get; internal set; }

        /// <summary>
        /// Gets if we are connected as a client
        /// </summary>
        public bool IsConnectedClient { get; internal set; }

        /// <summary>
        /// The callback to invoke once a client connects. This callback is only ran on the server and on the local client that connects.
        /// </summary>
        public event Action<ulong> OnClientConnectedCallback = null;

        internal void InvokeOnClientConnectedCallback(ulong clientId) => OnClientConnectedCallback?.Invoke(clientId);

        /// <summary>
        /// The callback to invoke when a client disconnects. This callback is only ran on the server and on the local client that disconnects.
        /// </summary>
        public event Action<ulong> OnClientDisconnectCallback = null;

        internal void InvokeOnClientDisconnectCallback(ulong clientId) => OnClientDisconnectCallback?.Invoke(clientId);

        /// <summary>
        /// The callback to invoke once the server is ready
        /// </summary>
        public event Action OnServerStarted = null;

        /// <summary>
        /// Delegate type called when connection has been approved. This only has to be set on the server.
        /// </summary>
        /// <param name="createPlayerObject">If true, a player object will be created. Otherwise the client will have no object.</param>
        /// <param name="playerPrefabHash">The prefabHash to use for the client. If createPlayerObject is false, this is ignored. If playerPrefabHash is null, the default player prefab is used.</param>
        /// <param name="approved">Whether or not the client was approved</param>
        /// <param name="position">The position to spawn the client at. If null, the prefab position is used.</param>
        /// <param name="rotation">The rotation to spawn the client with. If null, the prefab position is used.</param>
        public delegate void ConnectionApprovedDelegate(bool createPlayerObject, uint? playerPrefabHash, bool approved,
            Vector3? position, Quaternion? rotation);

        /// <summary>
        /// The callback to invoke during connection approval
        /// </summary>
        public event Action<byte[], ulong, ConnectionApprovedDelegate> ConnectionApprovalCallback = null;

        internal void InvokeConnectionApproval(byte[] payload, ulong clientId, ConnectionApprovedDelegate action) =>
            ConnectionApprovalCallback?.Invoke(payload, clientId, action);

        /// <summary>
        /// The current NetworkConfig
        /// </summary>
        [HideInInspector] public NetworkConfig NetworkConfig;

        [HideInInspector]
        [SerializeField]
        internal ScenesInBuild ScenesInBuild;

        [HideInInspector]
        [SerializeField]
        internal string DefaultScenesInBuildAssetNameAndPath = "Assets/ScenesInBuildList.asset";
        /// <summary>
        /// The current host name we are connected to, used to validate certificate
        /// </summary>
        public string ConnectedHostname { get; private set; }

        internal static event Action OnSingletonReady;



#if UNITY_EDITOR
        internal void PopulateScenesInBuild(bool isTesting = false)
        {
            if ( (!EditorApplication.isPlayingOrWillChangePlaymode && !EditorApplication.isPlaying && !EditorApplication.isUpdating) || isTesting)
            {
                if (ScenesInBuild == null)
                {
                    ScenesInBuild = ScenesInBuild.InitializeScenesInBuild(this);
                    ScenesInBuild.PopulateScenesInBuild();
                }
                else
                {
                    ScenesInBuild.PopulateScenesInBuild();
                }
            }
        }

        private void OnValidate()
        {
            if (NetworkConfig == null)
            {
                return; // May occur when the component is added
            }

            PopulateScenesInBuild();

            if (GetComponentInChildren<NetworkObject>() != null)
            {
                if (NetworkLog.CurrentLogLevel <= LogLevel.Normal)
                {
                    NetworkLog.LogWarning($"{nameof(NetworkManager)} cannot be a {nameof(NetworkObject)}.");
                }
            }

<<<<<<< HEAD
=======
            if (NetworkConfig.EnableSceneManagement)
            {
                foreach(var sceneAsset in NetworkConfig.RegisteredSceneAssets)
                {
                    if(!NetworkConfig.RegisteredScenes.Contains(sceneAsset.name))
                    {
                        NetworkConfig.RegisteredScenes.Add(sceneAsset.name);
                    }
                }
            }

>>>>>>> 33b1bd8a
            var activeScene = UnityEngine.SceneManagement.SceneManager.GetActiveScene();

            // If the scene is not dirty or the asset database is currently updating then we can skip updating the NetworkPrefab information
            if (!activeScene.isDirty || EditorApplication.isUpdating)
            {
                return;
            }

            // During OnValidate we will always clear out NetworkPrefabOverrideLinks and rebuild it
            NetworkConfig.NetworkPrefabOverrideLinks.Clear();

            // Check network prefabs and assign to dictionary for quick look up
            for (int i = 0; i < NetworkConfig.NetworkPrefabs.Count; i++)
            {
                var networkPrefab = NetworkConfig.NetworkPrefabs[i];
                if (networkPrefab != null && networkPrefab.Prefab != null)
                {
                    var networkObject = networkPrefab.Prefab.GetComponent<NetworkObject>();
                    if (networkObject == null)
                    {
                        if (NetworkLog.CurrentLogLevel <= LogLevel.Normal)
                        {
                            NetworkLog.LogError($"Cannot register {nameof(NetworkPrefab)}[{i}], it does not have a {nameof(NetworkObject)} component at its root");
                        }
                    }
                    else
                    {
                        {
                            var childNetworkObjects = new List<NetworkObject>();
                            networkPrefab.Prefab.GetComponentsInChildren( /* includeInactive = */ true, childNetworkObjects);
                            if (childNetworkObjects.Count > 1) // total count = 1 root NetworkObject + n child NetworkObjects
                            {
                                if (NetworkLog.CurrentLogLevel <= LogLevel.Normal)
                                {
                                    NetworkLog.LogWarning($"{nameof(NetworkPrefab)}[{i}] has child {nameof(NetworkObject)}(s) but they will not be spawned across the network (unsupported {nameof(NetworkPrefab)} setup)");
                                }
                            }
                        }

                        // Default to the standard NetworkPrefab.Prefab's NetworkObject first
                        var globalObjectIdHash = networkObject.GlobalObjectIdHash;

                        // Now check to see if it has an override
                        switch (networkPrefab.Override)
                        {
                            case NetworkPrefabOverride.Prefab:
                                {
                                    if (NetworkConfig.NetworkPrefabs[i].SourcePrefabToOverride == null &&
                                        NetworkConfig.NetworkPrefabs[i].Prefab != null)
                                    {
                                        if (networkPrefab.SourcePrefabToOverride == null && networkPrefab.Prefab != null)
                                        {
                                            networkPrefab.SourcePrefabToOverride = networkPrefab.Prefab;
                                        }

                                        globalObjectIdHash = networkPrefab.SourcePrefabToOverride.GetComponent<NetworkObject>().GlobalObjectIdHash;
                                    }

                                    break;
                                }
                            case NetworkPrefabOverride.Hash:
                                globalObjectIdHash = networkPrefab.SourceHashToOverride;
                                break;
                        }

                        // Add to the NetworkPrefabOverrideLinks or handle a new (blank) entries
                        if (!NetworkConfig.NetworkPrefabOverrideLinks.ContainsKey(globalObjectIdHash))
                        {
                            NetworkConfig.NetworkPrefabOverrideLinks.Add(globalObjectIdHash, networkPrefab);
                        }
                        else
                        {
                            // Duplicate entries can happen when adding a new entry into a list of existing entries
                            // Either this is user error or a new entry, either case we replace it with a new, blank, NetworkPrefab under this condition
                            NetworkConfig.NetworkPrefabs[i] = new NetworkPrefab();
                        }
                    }
                }
            }
        }
#endif

        private void Initialize(bool server)
        {
            if (NetworkLog.CurrentLogLevel <= LogLevel.Developer)
            {
                NetworkLog.LogInfo(nameof(Initialize));
            }

            // Register INetworkUpdateSystem for receiving data from the wire
            // Must always be registered before any other systems or messages can end up being re-ordered by frame timing
            // Cannot allow any new data to arrive from the wire after MessageQueueContainer's Initialization update
            // has run
            this.RegisterNetworkUpdate(NetworkUpdateStage.EarlyUpdate);

            LocalClientId = 0;
            PendingClients.Clear();
            ConnectedClients.Clear();
            ConnectedClientsList.Clear();
            NetworkObject.OrphanChildren.Clear();

            // Create spawn manager instance
            SpawnManager = new NetworkSpawnManager(this);

            CustomMessagingManager = new CustomMessagingManager(this);

            SceneManager = new NetworkSceneManager(this);

            BehaviourUpdater = new NetworkBehaviourUpdater();

            // Only create this if it's not already set (like in test cases)
            MessageHandler ??= CreateMessageHandler();

            if (NetworkConfig.NetworkTransport == null)
            {
                if (NetworkLog.CurrentLogLevel <= LogLevel.Error)
                {
                    NetworkLog.LogError("No transport has been selected!");
                }

                return;
            }

            //This 'if' should never enter
            if (SnapshotSystem != null)
            {
                SnapshotSystem.Dispose();
                SnapshotSystem = null;
            }

            SnapshotSystem = new SnapshotSystem();

            if (server)
            {
                NetworkTimeSystem = NetworkTimeSystem.ServerTimeSystem();
            }
            else
            {
                NetworkTimeSystem = new NetworkTimeSystem(1.0 / NetworkConfig.TickRate, 1.0 / NetworkConfig.TickRate, 0.2);
            }

            NetworkTickSystem = new NetworkTickSystem(NetworkConfig.TickRate, 0, 0);
            NetworkTickSystem.Tick += OnNetworkManagerTick;

            // This should never happen, but in the event that it does there should be (at a minimum) a unity error logged.
            if (MessageQueueContainer != null)
            {
                Debug.LogError(
                    "Init was invoked, but messageQueueContainer was already initialized! (destroying previous instance)");
                MessageQueueContainer.Dispose();
                MessageQueueContainer = null;
            }

            // The MessageQueueContainer must be initialized within the Init method ONLY
            // It should ONLY be shutdown and destroyed in the Shutdown method (other than just above)
            MessageQueueContainer = new MessageQueueContainer(this);

            // Register INetworkUpdateSystem (always register this after messageQueueContainer has been instantiated)
            this.RegisterNetworkUpdate(NetworkUpdateStage.PreUpdate);

            // This is used to remove entries not needed or invalid
            var removeEmptyPrefabs = new List<int>();

            // Always clear our prefab override links before building
            NetworkConfig.NetworkPrefabOverrideLinks.Clear();

            // Build the NetworkPrefabOverrideLinks dictionary
            for (int i = 0; i < NetworkConfig.NetworkPrefabs.Count; i++)
            {
                if (NetworkConfig.NetworkPrefabs[i] == null || NetworkConfig.NetworkPrefabs[i].Prefab == null)
                {
                    if (NetworkLog.CurrentLogLevel <= LogLevel.Error)
                    {
                        NetworkLog.LogWarning(
                            $"{nameof(NetworkPrefab)} cannot be null ({nameof(NetworkPrefab)} at index: {i})");
                    }

                    removeEmptyPrefabs.Add(i);

                    continue;
                }
                else if (NetworkConfig.NetworkPrefabs[i].Prefab.GetComponent<NetworkObject>() == null)
                {
                    if (NetworkLog.CurrentLogLevel <= LogLevel.Error)
                    {
                        NetworkLog.LogWarning(
                            $"{nameof(NetworkPrefab)} (\"{NetworkConfig.NetworkPrefabs[i].Prefab.name}\") is missing a {nameof(NetworkObject)} component");
                    }

                    // Provide the name of the prefab with issues so the user can more easily find the prefab and fix it
                    Debug.LogWarning($"{nameof(NetworkPrefab)} (\"{NetworkConfig.NetworkPrefabs[i].Prefab.name}\") will be removed and ignored.");
                    removeEmptyPrefabs.Add(i);

                    continue;
                }

                var networkObject = NetworkConfig.NetworkPrefabs[i].Prefab.GetComponent<NetworkObject>();

                // Assign the appropriate GlobalObjectIdHash to the appropriate NetworkPrefab
                if (!NetworkConfig.NetworkPrefabOverrideLinks.ContainsKey(networkObject.GlobalObjectIdHash))
                {
                    switch (NetworkConfig.NetworkPrefabs[i].Override)
                    {
                        default:
                        case NetworkPrefabOverride.None:
                            NetworkConfig.NetworkPrefabOverrideLinks.Add(networkObject.GlobalObjectIdHash,
                                NetworkConfig.NetworkPrefabs[i]);
                            break;
                        case NetworkPrefabOverride.Prefab:
                            {
                                var sourcePrefabGlobalObjectIdHash = NetworkConfig.NetworkPrefabs[i].SourcePrefabToOverride.GetComponent<NetworkObject>().GlobalObjectIdHash;
                                NetworkConfig.NetworkPrefabOverrideLinks.Add(sourcePrefabGlobalObjectIdHash, NetworkConfig.NetworkPrefabs[i]);

                                var targetPrefabGlobalObjectIdHash = NetworkConfig.NetworkPrefabs[i].OverridingTargetPrefab.GetComponent<NetworkObject>().GlobalObjectIdHash;
                                NetworkConfig.OverrideToNetworkPrefab.Add(targetPrefabGlobalObjectIdHash, sourcePrefabGlobalObjectIdHash);
                            }
                            break;
                        case NetworkPrefabOverride.Hash:
                            {
                                var sourcePrefabGlobalObjectIdHash = NetworkConfig.NetworkPrefabs[i].SourceHashToOverride;
                                NetworkConfig.NetworkPrefabOverrideLinks.Add(sourcePrefabGlobalObjectIdHash, NetworkConfig.NetworkPrefabs[i]);

                                var targetPrefabGlobalObjectIdHash = NetworkConfig.NetworkPrefabs[i].OverridingTargetPrefab.GetComponent<NetworkObject>().GlobalObjectIdHash;
                                NetworkConfig.OverrideToNetworkPrefab.Add(targetPrefabGlobalObjectIdHash, sourcePrefabGlobalObjectIdHash);
                            }
                            break;
                    }
                }
                else
                {
                    // This should never happen, but in the case it somehow does log an error and remove the duplicate entry
                    Debug.LogError($"{nameof(NetworkPrefab)} (\"{NetworkConfig.NetworkPrefabs[i].Prefab.name}\") has a duplicate {nameof(NetworkObject.GlobalObjectIdHash)} {networkObject.GlobalObjectIdHash} entry! Removing entry from list!");
                    removeEmptyPrefabs.Add(i);
                }
            }

            // If we have a player prefab, then we need to verify it is in the list of NetworkPrefabOverrideLinks for client side spawning.
            if (NetworkConfig.PlayerPrefab != null)
            {
                var playerPrefabNetworkObject = NetworkConfig.PlayerPrefab.GetComponent<NetworkObject>();
                if (playerPrefabNetworkObject != null)
                {
                    //In the event there is no NetworkPrefab entry (i.e. no override for default player prefab)
                    if (!NetworkConfig.NetworkPrefabOverrideLinks.ContainsKey(playerPrefabNetworkObject
                        .GlobalObjectIdHash))
                    {
                        //Then add a new entry for the player prefab
                        var playerNetworkPrefab = new NetworkPrefab();
                        playerNetworkPrefab.Prefab = NetworkConfig.PlayerPrefab;
                        NetworkConfig.NetworkPrefabs.Insert(0, playerNetworkPrefab);
                        NetworkConfig.NetworkPrefabOverrideLinks.Add(playerPrefabNetworkObject.GlobalObjectIdHash,
                            playerNetworkPrefab);
                    }
                }
                else
                {
                    // Provide the name of the prefab with issues so the user can more easily find the prefab and fix it
                    Debug.LogError($"{nameof(NetworkConfig.PlayerPrefab)} (\"{NetworkConfig.PlayerPrefab.name}\") has no NetworkObject assigned to it!.");
                }
            }

            // Clear out anything that is invalid or not used (for invalid entries we already logged warnings to the user earlier)
            // Iterate backwards so indices don't shift as we remove
            for (int i = removeEmptyPrefabs.Count - 1; i >= 0; i--)
            {
                NetworkConfig.NetworkPrefabs.RemoveAt(removeEmptyPrefabs[i]);
            }

            removeEmptyPrefabs.Clear();

            NetworkConfig.NetworkTransport.OnTransportEvent += HandleRawTransportPoll;

            NetworkConfig.NetworkTransport.ResetChannelCache();

            NetworkConfig.NetworkTransport.Init();

            ProfilerNotifier.Initialize(this);
        }

        /// <summary>
        /// Starts a server
        /// </summary>
        public SocketTasks StartServer()
        {
            if (NetworkLog.CurrentLogLevel <= LogLevel.Developer)
            {
                NetworkLog.LogInfo("StartServer()");
            }

            if (IsServer || IsClient)
            {
                if (NetworkLog.CurrentLogLevel <= LogLevel.Normal)
                {
                    NetworkLog.LogWarning("Cannot start server while an instance is already running");
                }

                return SocketTask.Fault.AsTasks();
            }

            if (NetworkConfig.ConnectionApproval)
            {
                if (ConnectionApprovalCallback == null)
                {
                    if (NetworkLog.CurrentLogLevel <= LogLevel.Normal)
                    {
                        NetworkLog.LogWarning(
                            "No ConnectionApproval callback defined. Connection approval will timeout");
                    }
                }
            }

            Initialize(true);

            var socketTasks = NetworkConfig.NetworkTransport.StartServer();

            IsServer = true;
            IsClient = false;
            IsListening = true;

            SpawnManager.ServerSpawnSceneObjectsOnStartSweep();

            OnServerStarted?.Invoke();

            return socketTasks;
        }

        /// <summary>
        /// Starts a client
        /// </summary>
        public SocketTasks StartClient()
        {
            if (NetworkLog.CurrentLogLevel <= LogLevel.Developer)
            {
                NetworkLog.LogInfo(nameof(StartClient));
            }

            if (IsServer || IsClient)
            {
                if (NetworkLog.CurrentLogLevel <= LogLevel.Normal)
                {
                    NetworkLog.LogWarning("Cannot start client while an instance is already running");
                }

                return SocketTask.Fault.AsTasks();
            }

            Initialize(false);

            var socketTasks = NetworkConfig.NetworkTransport.StartClient();

            IsServer = false;
            IsClient = true;
            IsListening = true;

            return socketTasks;
        }

        /// <summary>
        /// Stops the running server
        /// </summary>
        public void StopServer()
        {
            if (NetworkLog.CurrentLogLevel <= LogLevel.Developer)
            {
                NetworkLog.LogInfo(nameof(StopServer));
            }

            var disconnectedIds = new HashSet<ulong>();

            //Don't know if I have to disconnect the clients. I'm assuming the NetworkTransport does all the cleaning on shtudown. But this way the clients get a disconnect message from server (so long it does't get lost)

            // make sure all messages are flushed before transport disconnect clients
            if (MessageQueueContainer != null)
            {
                MessageQueueContainer.ProcessAndFlushMessageQueue(
                    queueType: MessageQueueContainer.MessageQueueProcessingTypes.Send,
                    NetworkUpdateStage.PostLateUpdate); // flushing messages in case transport's disconnect
            }

            foreach (KeyValuePair<ulong, NetworkClient> pair in ConnectedClients)
            {
                if (!disconnectedIds.Contains(pair.Key))
                {
                    disconnectedIds.Add(pair.Key);

                    if (pair.Key == NetworkConfig.NetworkTransport.ServerClientId)
                    {
                        continue;
                    }

                    NetworkConfig.NetworkTransport.DisconnectRemoteClient(pair.Key);
                }
            }

            foreach (KeyValuePair<ulong, PendingClient> pair in PendingClients)
            {
                if (!disconnectedIds.Contains(pair.Key))
                {
                    disconnectedIds.Add(pair.Key);
                    if (pair.Key == NetworkConfig.NetworkTransport.ServerClientId)
                    {
                        continue;
                    }

                    NetworkConfig.NetworkTransport.DisconnectRemoteClient(pair.Key);
                }
            }

            IsServer = false;
            Shutdown();
        }

        /// <summary>
        /// Stops the running host
        /// </summary>
        public void StopHost()
        {
            if (NetworkLog.CurrentLogLevel <= LogLevel.Developer)
            {
                NetworkLog.LogInfo(nameof(StopHost));
            }

            IsServer = false;
            IsClient = false;
            StopServer();

            //We don't stop client since we dont actually have a transport connection to our own host. We just handle host messages directly in the netcode
        }

        /// <summary>
        /// Stops the running client
        /// </summary>
        public void StopClient()
        {
            if (NetworkLog.CurrentLogLevel <= LogLevel.Developer)
            {
                NetworkLog.LogInfo(nameof(StopClient));
            }

            IsClient = false;
            NetworkConfig.NetworkTransport.DisconnectLocalClient();
            IsConnectedClient = false;
            Shutdown();
        }

        /// <summary>
        /// Starts a Host
        /// </summary>
        public SocketTasks StartHost()
        {
            if (NetworkLog.CurrentLogLevel <= LogLevel.Developer)
            {
                NetworkLog.LogInfo(nameof(StartHost));
            }

            if (IsServer || IsClient)
            {
                if (NetworkLog.CurrentLogLevel <= LogLevel.Normal)
                {
                    NetworkLog.LogWarning("Cannot start host while an instance is already running");
                }

                return SocketTask.Fault.AsTasks();
            }

            if (NetworkConfig.ConnectionApproval)
            {
                if (ConnectionApprovalCallback == null)
                {
                    if (NetworkLog.CurrentLogLevel <= LogLevel.Normal)
                    {
                        NetworkLog.LogWarning(
                            "No ConnectionApproval callback defined. Connection approval will timeout");
                    }
                }
            }

            Initialize(true);

            var socketTasks = NetworkConfig.NetworkTransport.StartServer();

            IsServer = true;
            IsClient = true;
            IsListening = true;

            if (NetworkConfig.ConnectionApproval)
            {
                InvokeConnectionApproval(NetworkConfig.ConnectionData, ServerClientId,
                    (createPlayerObject, playerPrefabHash, approved, position, rotation) =>
                    {
                        // You cannot decline the local server. Force approved to true
                        if (!approved)
                        {
                            if (NetworkLog.CurrentLogLevel <= LogLevel.Normal)
                            {
                                NetworkLog.LogWarning(
                                    "You cannot decline the host connection. The connection was automatically approved.");
                            }
                        }

                        HandleApproval(ServerClientId, createPlayerObject, playerPrefabHash, true, position, rotation);
                    });
            }
            else
            {
                HandleApproval(ServerClientId, NetworkConfig.PlayerPrefab != null, null, true, null, null);
            }

            SpawnManager.ServerSpawnSceneObjectsOnStartSweep();

            OnServerStarted?.Invoke();

            return socketTasks;
        }

        public void SetSingleton()
        {
            Singleton = this;

            OnSingletonReady?.Invoke();
        }

        private void OnEnable()
        {
            if (DontDestroy)
            {
                DontDestroyOnLoad(gameObject);
            }

            if (RunInBackground)
            {
                Application.runInBackground = true;
            }

            if (Singleton == null)
            {
                SetSingleton();
            }
        }

        private void OnDestroy()
        {
            Shutdown();

            if (Singleton == this)
            {
                Singleton = null;
            }
        }

        public void Shutdown()
        {
            if (NetworkLog.CurrentLogLevel <= LogLevel.Developer)
            {
                NetworkLog.LogInfo(nameof(Shutdown));
            }

            // Unregister INetworkUpdateSystem before shutting down the MessageQueueContainer
            this.UnregisterAllNetworkUpdates();

            //If an instance of the MessageQueueContainer is still around, then shut it down and remove the reference
            if (MessageQueueContainer != null)
            {
                MessageQueueContainer.Dispose();
                MessageQueueContainer = null;
            }

            if (SnapshotSystem != null)
            {
                SnapshotSystem.Dispose();
                SnapshotSystem = null;
            }

            if (NetworkTickSystem != null)
            {
                NetworkTickSystem.Tick -= OnNetworkManagerTick;
                NetworkTickSystem = null;
            }
            // NSS TODO: Remove this once MTT-860 is addressed or before PR
#if !UNITY_2020_2_OR_NEWER
            if (IsListening)
            {
                NetworkProfiler.Stop();
            }
#endif
            IsServer = false;
            IsClient = false;
            NetworkConfig.NetworkTransport.OnTransportEvent -= HandleRawTransportPoll;

            if (SpawnManager != null)
            {
                SpawnManager.DestroyNonSceneObjects();
                SpawnManager.ServerResetShudownStateForSceneObjects();

                SpawnManager = null;
            }

            if (SceneManager != null)
            {
                SceneManager = null;
            }

            if (MessageHandler != null)
            {
                MessageHandler = null;
            }

            if (CustomMessagingManager != null)
            {
                CustomMessagingManager = null;
            }

            m_MessageBatcher.Shutdown();

            if (BehaviourUpdater != null)
            {
                BehaviourUpdater = null;
            }

            // NSS TODO: Remove this once MTT-860 is addressed or before PR
            if (IsListening)
            {
                //The Transport is set during initialization, thus it is possible for the Transport to be null
                NetworkConfig?.NetworkTransport?.Shutdown();
            }

            IsListening = false;
        }

        // INetworkUpdateSystem
        public void NetworkUpdate(NetworkUpdateStage updateStage)
        {
            switch (updateStage)
            {
                case NetworkUpdateStage.EarlyUpdate:
                    OnNetworkEarlyUpdate();
                    break;
                case NetworkUpdateStage.PreUpdate:
                    OnNetworkPreUpdate();
                    break;
            }
        }

        private void OnNetworkEarlyUpdate()
        {
            NotifyProfilerListeners();
            ProfilerBeginTick();

            if (IsListening)
            {
                PerformanceDataManager.Increment(ProfilerConstants.ReceiveTickRate);
                ProfilerStatManager.RcvTickRate.Record();

#if DEVELOPMENT_BUILD || UNITY_EDITOR
                s_TransportPoll.Begin();
#endif
                var isLoopBack = false;

#if !UNITY_2020_2_OR_NEWER
                    NetworkProfiler.StartTick(TickType.Receive);
#endif

                //If we are in loopback mode, we don't need to touch the transport
                if (!isLoopBack)
                {
                    NetworkEvent networkEvent;
                    int processedEvents = 0;
                    do
                    {
                        processedEvents++;
                        networkEvent = NetworkConfig.NetworkTransport.PollEvent(out ulong clientId, out NetworkChannel networkChannel, out ArraySegment<byte> payload, out float receiveTime);
                        HandleRawTransportPoll(networkEvent, clientId, networkChannel, payload, receiveTime);
                        // Only do another iteration if: there are no more messages AND (there is no limit to max events or we have processed less than the maximum)
                    } while (IsListening && networkEvent != NetworkEvent.Nothing);
                }

#if !UNITY_2020_2_OR_NEWER
                    NetworkProfiler.EndTick();
#endif

#if DEVELOPMENT_BUILD || UNITY_EDITOR
                s_TransportPoll.End();
#endif
            }
        }

        // TODO Once we have a way to subscribe to NetworkUpdateLoop with order we can move this out of NetworkManager but for now this needs to be here because we need strict ordering.
        private void OnNetworkPreUpdate()
        {
            // Only update RTT here, server time is updated by time sync messages
            NetworkTimeSystem.Advance(Time.deltaTime);
            NetworkTickSystem.UpdateTick(NetworkTimeSystem.LocalTime, NetworkTimeSystem.ServerTime);

            if (IsServer == false)
            {
                NetworkTimeSystem.Sync(NetworkTimeSystem.LastSyncedServerTimeSec + Time.deltaTime, NetworkConfig.NetworkTransport.GetCurrentRtt(ServerClientId) / 1000d);
            }
        }

        /// <summary>
        /// This function runs once whenever the local tick is incremented and is responsible for the following (in order):
        /// - collect commands/inputs and send them to the server (TBD)
        /// - call NetworkFixedUpdate on all NetworkBehaviours in prediction/client authority mode
        /// - create a snapshot from resulting state
        /// </summary>
        private void OnNetworkManagerTick()
        {
            if (NetworkConfig.EnableNetworkVariable)
            {
                // Do NetworkVariable updates
                BehaviourUpdater.NetworkBehaviourUpdate(this
                );
            }

            int timeSyncFrequencyTicks = (int)(k_TimeSyncFrequency * NetworkConfig.TickRate);
            if (IsServer && NetworkTickSystem.ServerTime.Tick % timeSyncFrequencyTicks == 0)
            {
                SyncTime();
            }
        }

        private void SendConnectionRequest()
        {
            var clientIds = new[] { ServerClientId };
            var context = MessageQueueContainer.EnterInternalCommandContext(
                MessageQueueContainer.MessageType.ConnectionRequest, NetworkChannel.Internal,
                clientIds, NetworkUpdateStage.EarlyUpdate);
            if (context != null)
            {
                using (var nonNullContext = (InternalCommandContext)context)
                {
                    nonNullContext.NetworkWriter.WriteUInt64Packed(NetworkConfig.GetConfig());

                    if (NetworkConfig.ConnectionApproval)
                    {
                        nonNullContext.NetworkWriter.WriteByteArray(NetworkConfig.ConnectionData);
                    }
                }
            }
        }

        private IEnumerator ApprovalTimeout(ulong clientId)
        {
            NetworkTime timeStarted = LocalTime;

            //We yield every frame incase a pending client disconnects and someone else gets its connection id
            while ((LocalTime - timeStarted).Time < NetworkConfig.ClientConnectionBufferTimeout && PendingClients.ContainsKey(clientId))
            {
                yield return null;
            }

            if (PendingClients.ContainsKey(clientId) && !ConnectedClients.ContainsKey(clientId))
            {
                // Timeout
                if (NetworkLog.CurrentLogLevel <= LogLevel.Developer)
                {
                    NetworkLog.LogInfo($"Client {clientId} Handshake Timed Out");
                }

                DisconnectClient(clientId);
            }
        }

        private void HandleRawTransportPoll(NetworkEvent networkEvent, ulong clientId, NetworkChannel networkChannel,
            ArraySegment<byte> payload, float receiveTime)
        {
            PerformanceDataManager.Increment(ProfilerConstants.ByteReceived, payload.Count);
            ProfilerStatManager.BytesRcvd.Record(payload.Count);

            switch (networkEvent)
            {
                case NetworkEvent.Connect:
#if DEVELOPMENT_BUILD || UNITY_EDITOR
                    s_TransportConnect.Begin();
#endif
#if !UNITY_2020_2_OR_NEWER
                    NetworkProfiler.StartEvent(TickType.Receive, (uint)payload.Count, networkChannel, "TRANSPORT_CONNECT");
#endif
                    if (IsServer)
                    {
                        if (NetworkLog.CurrentLogLevel <= LogLevel.Developer)
                        {
                            NetworkLog.LogInfo("Client Connected");
                        }

                        PendingClients.Add(clientId, new PendingClient()
                        {
                            ClientId = clientId,
                            ConnectionState = PendingClient.State.PendingConnection
                        });

                        StartCoroutine(ApprovalTimeout(clientId));
                    }
                    else
                    {
                        if (NetworkLog.CurrentLogLevel <= LogLevel.Developer)
                        {
                            NetworkLog.LogInfo("Connected");
                        }

                        SendConnectionRequest();
                        StartCoroutine(ApprovalTimeout(clientId));
                    }

#if !UNITY_2020_2_OR_NEWER
                    NetworkProfiler.EndEvent();
#endif
#if DEVELOPMENT_BUILD || UNITY_EDITOR
                    s_TransportConnect.End();
#endif
                    break;
                case NetworkEvent.Data:
                    {
                        if (NetworkLog.CurrentLogLevel <= LogLevel.Developer)
                        {
                            NetworkLog.LogInfo($"Incoming Data From {clientId}: {payload.Count} bytes");
                        }

                        HandleIncomingData(clientId, networkChannel, payload, receiveTime);
                        break;
                    }
                case NetworkEvent.Disconnect:
#if DEVELOPMENT_BUILD || UNITY_EDITOR
                    s_TransportDisconnect.Begin();
#endif
#if !UNITY_2020_2_OR_NEWER
                    NetworkProfiler.StartEvent(TickType.Receive, 0, NetworkChannel.Internal, "TRANSPORT_DISCONNECT");
#endif

                    if (NetworkLog.CurrentLogLevel <= LogLevel.Developer)
                    {
                        NetworkLog.LogInfo($"Disconnect Event From {clientId}");
                    }

                    if (IsServer)
                    {
                        OnClientDisconnectFromServer(clientId);
                    }
                    else
                    {
                        IsConnectedClient = false;
                        StopClient();
                    }

                    OnClientDisconnectCallback?.Invoke(clientId);

#if !UNITY_2020_2_OR_NEWER
                    NetworkProfiler.EndEvent();
#endif
#if DEVELOPMENT_BUILD || UNITY_EDITOR
                    s_TransportDisconnect.End();
#endif
                    break;
            }
        }

        private readonly NetworkBuffer m_InputBufferWrapper = new NetworkBuffer(new byte[0]);
        private readonly MessageBatcher m_MessageBatcher = new MessageBatcher();

        internal void HandleIncomingData(ulong clientId, NetworkChannel networkChannel, ArraySegment<byte> data, float receiveTime)
        {
#if DEVELOPMENT_BUILD || UNITY_EDITOR
            s_HandleIncomingData.Begin();
#endif
            if (NetworkLog.CurrentLogLevel <= LogLevel.Developer)
            {
                NetworkLog.LogInfo("Unwrapping Data Header");
            }

            m_InputBufferWrapper.SetTarget(data.Array);
            m_InputBufferWrapper.SetLength(data.Count + data.Offset);
            m_InputBufferWrapper.Position = data.Offset;

            using (var messageStream = m_InputBufferWrapper)
            {
                // Client tried to send a network message that was not the connection request before he was accepted.

                if (MessageQueueContainer.IsUsingBatching())
                {
                    m_MessageBatcher.ReceiveItems(messageStream, ReceiveCallback, clientId, receiveTime, networkChannel);
                }
                else
                {
                    var messageType = (MessageQueueContainer.MessageType)messageStream.ReadByte();
                    MessageHandler.MessageReceiveQueueItem(clientId, messageStream, receiveTime, messageType, networkChannel);
                }

#if !UNITY_2020_2_OR_NEWER
                NetworkProfiler.EndEvent();
#endif
            }
#if DEVELOPMENT_BUILD || UNITY_EDITOR
            s_HandleIncomingData.End();
#endif
        }

        private void ReceiveCallback(NetworkBuffer messageBuffer, MessageQueueContainer.MessageType messageType, ulong clientId,
            float receiveTime, NetworkChannel receiveChannel)
        {
            MessageHandler.MessageReceiveQueueItem(clientId, messageBuffer, receiveTime, messageType, receiveChannel);
        }

        /// <summary>
        /// Called when an inbound queued RPC is invoked
        /// </summary>
        /// <param name="item">frame queue item to invoke</param>
#pragma warning disable 618
        internal void InvokeRpc(MessageFrameItem item, NetworkUpdateStage networkUpdateStage)
        {
#if DEVELOPMENT_BUILD || UNITY_EDITOR
            s_InvokeRpc.Begin();
#endif
            using (var reader = PooledNetworkReader.Get(item.NetworkBuffer))
            {
                var networkObjectId = reader.ReadUInt64Packed();
                var networkBehaviourId = reader.ReadUInt16Packed();
                var networkMethodId = reader.ReadUInt32Packed();

                if (__rpc_func_table.ContainsKey(networkMethodId))
                {
                    if (!SpawnManager.SpawnedObjects.ContainsKey(networkObjectId))
                    {
                        return;
                    }

                    var networkObject = SpawnManager.SpawnedObjects[networkObjectId];

                    var networkBehaviour = networkObject.GetNetworkBehaviourAtOrderIndex(networkBehaviourId);
                    if (networkBehaviour == null)
                    {
                        return;
                    }

                    var rpcParams = new __RpcParams();
                    switch (item.MessageType)
                    {
                        case MessageQueueContainer.MessageType.ServerRpc:
                            rpcParams.Server = new ServerRpcParams
                            {
                                Receive = new ServerRpcReceiveParams
                                {
                                    UpdateStage = (NetworkUpdateStage)networkUpdateStage,
                                    SenderClientId = item.NetworkId
                                }
                            };
                            break;
                        case MessageQueueContainer.MessageType.ClientRpc:
                            rpcParams.Client = new ClientRpcParams
                            {
                                Receive = new ClientRpcReceiveParams
                                {
                                    UpdateStage = (NetworkUpdateStage)networkUpdateStage
                                }
                            };
                            break;
                    }

                    __rpc_func_table[networkMethodId](networkBehaviour, new NetworkSerializer(item.NetworkReader), rpcParams);
                }
            }
        }

        /// <summary>
        /// Disconnects the remote client.
        /// </summary>
        /// <param name="clientId">The ClientId to disconnect</param>
        public void DisconnectClient(ulong clientId)
        {
            if (!IsServer)
            {
                throw new NotServerException("Only server can disconnect remote clients. Use StopClient instead.");
            }

            ConnectedClients.Remove(clientId);
            PendingClients.Remove(clientId);

            for (int i = ConnectedClientsList.Count - 1; i > -1; i--)
            {
                if (ConnectedClientsList[i].ClientId == clientId)
                {
                    ConnectedClientsList.RemoveAt(i);
                    PerformanceDataManager.Increment(ProfilerConstants.Connections, -1);
                    ProfilerStatManager.Connections.Record(-1);
                }
            }

            NetworkConfig.NetworkTransport.DisconnectRemoteClient(clientId);
        }

        internal void OnClientDisconnectFromServer(ulong clientId)
        {
            PendingClients.Remove(clientId);

            if (ConnectedClients.TryGetValue(clientId, out NetworkClient networkClient))
            {
                if (IsServer)
                {
                    var playerObject = networkClient.PlayerObject;
                    if (playerObject != null)
                    {
                        if (PrefabHandler.ContainsHandler(ConnectedClients[clientId].PlayerObject.GlobalObjectIdHash))
                        {
                            PrefabHandler.HandleNetworkPrefabDestroy(ConnectedClients[clientId].PlayerObject);
                        }
                        else
                        {
                            Destroy(playerObject.gameObject);
                        }
                    }

                    for (int i = 0; i < networkClient.OwnedObjects.Count; i++)
                    {
                        var ownedObject = networkClient.OwnedObjects[i];
                        if (ownedObject != null)
                        {
                            if (!ownedObject.DontDestroyWithOwner)
                            {
                                if (PrefabHandler.ContainsHandler(ConnectedClients[clientId].OwnedObjects[i]
                                    .GlobalObjectIdHash))
                                {
                                    PrefabHandler.HandleNetworkPrefabDestroy(ConnectedClients[clientId].OwnedObjects[i]);
                                }
                                else
                                {
                                    Destroy(ownedObject.gameObject);
                                }
                            }
                            else
                            {
                                ownedObject.RemoveOwnership();
                            }
                        }
                    }

                    // TODO: Could(should?) be replaced with more memory per client, by storing the visibility

                    foreach (var sobj in SpawnManager.SpawnedObjectsList)
                    {
                        sobj.Observers.Remove(clientId);
                    }
                }

                for (int i = 0; i < ConnectedClientsList.Count; i++)
                {
                    if (ConnectedClientsList[i].ClientId == clientId)
                    {
                        ConnectedClientsList.RemoveAt(i);
                        PerformanceDataManager.Increment(ProfilerConstants.Connections, -1);
                        ProfilerStatManager.Connections.Record(-1);
                        break;
                    }
                }

                ConnectedClients.Remove(clientId);
            }
        }

        private void SyncTime()
        {
#if DEVELOPMENT_BUILD || UNITY_EDITOR
            s_SyncTime.Begin();
#endif
            if (NetworkLog.CurrentLogLevel <= LogLevel.Developer)
            {
                NetworkLog.LogInfo("Syncing Time To Clients");
            }

            ulong[] clientIds = ConnectedClientsIds;
            var context = MessageQueueContainer.EnterInternalCommandContext(
                MessageQueueContainer.MessageType.TimeSync, NetworkChannel.SyncChannel,
                clientIds, NetworkUpdateStage.EarlyUpdate);
            if (context != null)
            {
                using (var nonNullContext = (InternalCommandContext)context)
                {
                    nonNullContext.NetworkWriter.WriteInt32Packed(NetworkTickSystem.ServerTime.Tick);
                }
            }
#if DEVELOPMENT_BUILD || UNITY_EDITOR
            s_SyncTime.End();
#endif
        }

        /// <summary>
        /// Server Side: Handles the approval of a client
        /// </summary>
        /// <param name="ownerClientId"></param>
        /// <param name="createPlayerObject"></param>
        /// <param name="playerPrefabHash"></param>
        /// <param name="approved"></param>
        /// <param name="position"></param>
        /// <param name="rotation"></param>
        internal void HandleApproval(ulong ownerClientId, bool createPlayerObject, uint? playerPrefabHash, bool approved, Vector3? position, Quaternion? rotation)
        {
            if (approved)
            {
                // Inform new client it got approved
                PendingClients.Remove(ownerClientId);

                var client = new NetworkClient { ClientId = ownerClientId, };
                ConnectedClients.Add(ownerClientId, client);
                ConnectedClientsList.Add(client);

                PerformanceDataManager.Increment(ProfilerConstants.Connections);
                ProfilerStatManager.Connections.Record();

                if (createPlayerObject)
                {
                    var networkObject = SpawnManager.CreateLocalNetworkObject(false, playerPrefabHash ?? NetworkConfig.PlayerPrefab.GetComponent<NetworkObject>().GlobalObjectIdHash, ownerClientId, null, position, rotation);
                    SpawnManager.SpawnNetworkObjectLocally(networkObject, SpawnManager.GetNetworkObjectId(), false, true, ownerClientId, null, false, false);

                    ConnectedClients[ownerClientId].PlayerObject = networkObject;
                }

                // Don't send the CONNECTION_APPROVED message if this is the host that connected locally
                if (ownerClientId != ServerClientId)
                {
                    var context = MessageQueueContainer.EnterInternalCommandContext( MessageQueueContainer.MessageType.ConnectionApproved, NetworkChannel.Internal, new ulong[]{ownerClientId},
                        NetworkUpdateStage.EarlyUpdate);

                    if (context != null)
                    {
                        using (var nonNullContext = (InternalCommandContext)context)
                        {
                            nonNullContext.NetworkWriter.WriteUInt64Packed(ownerClientId);
                            nonNullContext.NetworkWriter.WriteInt32Packed(LocalTime.Tick);
                        }
                    }

                    // Now inform the newly joined client of the scenes to be loaded as well as synchronize it with all relevant in-scene and dynamically spawned NetworkObjects
                    if (NetworkConfig.EnableSceneManagement)
                    {
                        SceneManager.SynchronizeNetworkObjects(ownerClientId);
                    }
                }

                OnClientConnectedCallback?.Invoke(ownerClientId);

                if (!createPlayerObject || (playerPrefabHash == null && NetworkConfig.PlayerPrefab == null))
                {
                    return;
                }

                // Separating this into a contained function call for potential further future separation of when this notification is sent.
                NotifyPlayerConnected(ownerClientId, playerPrefabHash ?? NetworkConfig.PlayerPrefab.GetComponent<NetworkObject>().GlobalObjectIdHash);
            }
            else
            {
                PendingClients.Remove(ownerClientId);
                NetworkConfig.NetworkTransport.DisconnectRemoteClient(ownerClientId);
            }
        }

        /// <summary>
        /// Notifies all existing clients that a new player has joined
        /// </summary>
        /// <param name="clientId">new player client identifier</param>
        /// <param name="playerPrefabHash">the prefab GlobalObjectIdHash value for this player</param>
        internal void NotifyPlayerConnected(ulong clientId, uint playerPrefabHash)
        {
            foreach (KeyValuePair<ulong, NetworkClient> clientPair in ConnectedClients)
            {
                if (clientPair.Key == clientId ||
                    clientPair.Key == ServerClientId || // Server already spawned it
                    ConnectedClients[clientId].PlayerObject == null ||
                    !ConnectedClients[clientId].PlayerObject.Observers.Contains(clientPair.Key))
                {
                    continue; //The new client.
                }

                var context = MessageQueueContainer.EnterInternalCommandContext( MessageQueueContainer.MessageType.CreateObject, NetworkChannel.Internal,
                    new[] {clientPair.Key}, NetworkUpdateLoop.UpdateStage);
                if (context != null)
                {
                    using (var nonNullContext = (InternalCommandContext)context)
                    {
                        nonNullContext.NetworkWriter.WriteBool(true);
                        nonNullContext.NetworkWriter.WriteUInt64Packed(ConnectedClients[clientId].PlayerObject.NetworkObjectId);
                        nonNullContext.NetworkWriter.WriteUInt64Packed(clientId);

                        //Does not have a parent
                        nonNullContext.NetworkWriter.WriteBool(false);

                        // This is not a scene object
                        nonNullContext.NetworkWriter.WriteBool(false);

                        nonNullContext.NetworkWriter.WriteUInt32Packed(playerPrefabHash);

                        if (ConnectedClients[clientId].PlayerObject.IncludeTransformWhenSpawning == null || ConnectedClients[clientId].PlayerObject.IncludeTransformWhenSpawning(clientId))
                        {
                            nonNullContext.NetworkWriter.WriteBool(true);
                            nonNullContext.NetworkWriter.WriteSinglePacked(ConnectedClients[clientId].PlayerObject.transform.position.x);
                            nonNullContext.NetworkWriter.WriteSinglePacked(ConnectedClients[clientId].PlayerObject.transform.position.y);
                            nonNullContext.NetworkWriter.WriteSinglePacked(ConnectedClients[clientId].PlayerObject.transform.position.z);

                            nonNullContext.NetworkWriter.WriteSinglePacked(ConnectedClients[clientId].PlayerObject.transform.rotation.eulerAngles.x);
                            nonNullContext.NetworkWriter.WriteSinglePacked(ConnectedClients[clientId].PlayerObject.transform.rotation.eulerAngles.y);
                            nonNullContext.NetworkWriter.WriteSinglePacked(ConnectedClients[clientId].PlayerObject.transform.rotation.eulerAngles.z);
                        }
                        else
                        {
                            nonNullContext.NetworkWriter.WriteBool(false);
                        }

                        nonNullContext.NetworkWriter.WriteBool(false); //No payload data

                        if (NetworkConfig.EnableNetworkVariable)
                        {
                            ConnectedClients[clientId].PlayerObject.WriteNetworkVariableData(nonNullContext.NetworkWriter.GetStream(), clientPair.Key);
                        }
                    }
                }
            }
        }

        private IInternalMessageHandler CreateMessageHandler()
        {
            IInternalMessageHandler messageHandler = new InternalMessageHandler(this);

#if DEVELOPMENT_BUILD || UNITY_EDITOR
            messageHandler = new InternalMessageHandlerProfilingDecorator(messageHandler);
#endif

            return messageHandler;
        }

        private void ProfilerBeginTick()
        {
            ProfilerNotifier.ProfilerBeginTick();
        }

        private void NotifyProfilerListeners()
        {
            ProfilerNotifier.NotifyProfilerListeners();
        }

        public ITransportProfilerData Transport
        {
            get { return NetworkConfig.NetworkTransport as ITransportProfilerData; }
        }
    }
}<|MERGE_RESOLUTION|>--- conflicted
+++ resolved
@@ -296,20 +296,6 @@
                 }
             }
 
-<<<<<<< HEAD
-=======
-            if (NetworkConfig.EnableSceneManagement)
-            {
-                foreach(var sceneAsset in NetworkConfig.RegisteredSceneAssets)
-                {
-                    if(!NetworkConfig.RegisteredScenes.Contains(sceneAsset.name))
-                    {
-                        NetworkConfig.RegisteredScenes.Add(sceneAsset.name);
-                    }
-                }
-            }
-
->>>>>>> 33b1bd8a
             var activeScene = UnityEngine.SceneManagement.SceneManager.GetActiveScene();
 
             // If the scene is not dirty or the asset database is currently updating then we can skip updating the NetworkPrefab information
