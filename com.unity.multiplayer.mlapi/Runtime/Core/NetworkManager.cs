--- conflicted
+++ resolved
@@ -64,10 +64,6 @@
         internal static bool UseSnapshot = false;
 
         private const double k_TimeSyncFrequency = 1.0d; // sync every second, TODO will be removed once timesync is done via snapshots
-<<<<<<< HEAD
-=======
-
->>>>>>> d6b2a486
         internal MessageQueueContainer MessageQueueContainer { get; private set; }
 
 
@@ -90,16 +86,6 @@
         }
 
         /// <summary>
-<<<<<<< HEAD
-        /// Returns the GameObject to use as the override as could be defined within the NetworkPrefab list
-        /// Note: This should be used to create GameObject pools (with NetworkObject components) under the
-        /// scenario where a Host is being used as the Host spawns everything locally and as such the override
-        /// will not be applied during the typical client side invocation of CreateLocalNetworkObject for the
-        /// CREATE_OBECT command.
-        /// </summary>
-        /// <param name="networkObject"></param>
-        /// <returns></returns>
-=======
         /// Returns the <see cref="GameObject"/> to use as the override as could be defined within the NetworkPrefab list
         /// Note: This should be used to create <see cref="GameObject"/> pools (with <see cref="NetworkObject"/> components)
         /// under the scenario where you are using the Host model as it spawns everything locally. As such, the override
@@ -110,7 +96,6 @@
         /// </summary>
         /// <param name="gameObject">the <see cref="GameObject"/> to be checked for a <see cref="NetworkManager"/> defined NetworkPrefab override</param>
         /// <returns>a <see cref="GameObject"/> that is either the override or if no overrides exist it returns the same as the one passed in as a parameter</returns>
->>>>>>> d6b2a486
         public GameObject GetNetworkPrefabOverride(GameObject gameObject)
         {
             var networkObject = gameObject.GetComponent<NetworkObject>();
