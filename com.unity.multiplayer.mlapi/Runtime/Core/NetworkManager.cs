--- conflicted
+++ resolved
@@ -9,12 +9,7 @@
 using Unity.Profiling;
 using Debug = UnityEngine.Debug;
 
-<<<<<<< HEAD
-
-namespace Unity.Multiplayer.Netcode
-=======
 namespace Unity.Netcode
->>>>>>> 838c6e5b
 {
     /// <summary>
     /// The main component of the library
