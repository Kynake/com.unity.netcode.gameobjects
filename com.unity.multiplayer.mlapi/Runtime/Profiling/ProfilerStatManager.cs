--- conflicted
+++ resolved
@@ -9,10 +9,6 @@
         public static ProfilerStat bytesRcvd = new ProfilerStat("Bytes Rcvd");
         public static ProfilerStat bytesSent = new ProfilerStat("Bytes Sent");
         public static ProfilerStat rcvTickRate = new ProfilerStat("Rcv Tick Rate");
-<<<<<<< HEAD
-=======
-
->>>>>>> 35935e83
         public static ProfilerStat networkVarsRcvd = new ProfilerStat("Network Vars Rcvd");
         public static ProfilerStat namedMessage = new ProfilerStat("Named Message");
         public static ProfilerStat unnamedMessage = new ProfilerStat("UnNamed Message");
