using System;
using System.Collections.Generic;
using MLAPI.Serialization;
using MLAPI.Serialization.Pooled;
using MLAPI.Profiling;
using MLAPI.Transports;
using MLAPI.Logging;

namespace MLAPI.Messaging
{
    /// <summary>
    /// RpcQueueContainer
    /// Handles the management of an Rpc Queue
    /// </summary>
    internal class RpcQueueContainer : INetworkUpdateSystem, IDisposable
    {
        private const int k_MinQueueHistory = 2; //We need a minimum of 2 queue history buffers in order to properly handle looping back Rpcs when a host

#if UNITY_EDITOR || DEVELOPMENT_BUILD
        private static int s_RpcQueueContainerInstances;
#endif

        public enum QueueItemType
        {
            ServerRpc,
            ClientRpc,
            CreateObject, //MLAPI Constant *** We need to determine if these belong here ***
            DestroyObject, //MLAPI Constant

            None //Indicates end of frame
        }

        public enum RpcQueueProcessingTypes
        {
            Send,
            Receive,
        }

        // Inbound and Outbound QueueHistoryFrames
        private readonly Dictionary<RpcQueueHistoryFrame.QueueFrameType, Dictionary<int, Dictionary<NetworkUpdateStage, RpcQueueHistoryFrame>>> QueueHistory =
            new Dictionary<RpcQueueHistoryFrame.QueueFrameType, Dictionary<int, Dictionary<NetworkUpdateStage, RpcQueueHistoryFrame>>>();

        private RpcQueueProcessor m_RpcQueueProcessor;

        private uint m_OutboundFramesProcessed;
        private uint m_InboundFramesProcessed;
        private uint m_MaxFrameHistory;
        private int m_InboundStreamBufferIndex;
        private int m_OutBoundStreamBufferIndex;
        private bool m_IsTestingEnabled;
        private bool m_ProcessUpdateStagesExternally;
        private bool m_IsNotUsingBatching;
        private NetworkManager m_NetworkManager;

        internal readonly NetworkManager m_NetworkManager;

        public bool IsUsingBatching()
        {
            return !m_IsNotUsingBatching;
        }

        public void EnableBatchedRpcs(bool isbatchingEnabled)
        {
            m_IsNotUsingBatching = !isbatchingEnabled;
        }


        /// <summary>
        /// GetStreamBufferFrameCount
        /// Returns how many frames have been processed (Inbound/Outbound)
        /// </summary>
        /// <param name="queueType"></param>
        /// <returns>number of frames procssed</returns>
        public uint GetStreamBufferFrameCount(RpcQueueHistoryFrame.QueueFrameType queueType)
        {
            return queueType == RpcQueueHistoryFrame.QueueFrameType.Inbound ? m_InboundFramesProcessed : m_OutboundFramesProcessed;
        }

        /// <summary>
        /// AddToInternalMLAPISendQueue
        /// NSS-TODO: This will need to be removed once we determine how we want to handle specific
        /// internal MLAPI commands relative to RPCS.
        /// Example: An network object is destroyed via server side (internal mlapi) command, but prior to this several RPCs are invoked for the to be destroyed object (Client RPC)
        /// If both the DestroyObject internal mlapi command and the ClientRPCs are received in the same frame but the internal mlapi DestroyObject command is processed prior to the
        /// RPCs being invoked then the object won't exist and additional warnings will be logged that the object no longer exists.
        /// The vices versa scenario (create and then RPCs sent) is an unlikely/improbable scenario, but just in case added the CreateObject to this special case scenario.
        ///
        /// To avoid the DestroyObject scenario, the internal MLAPI commands (DestroyObject and CreateObject) are always invoked after RPCs.
        /// </summary>
        /// <param name="queueItem">item to add to the internal MLAPI queue</param>
        public void AddToInternalMLAPISendQueue(RpcFrameQueueItem queueItem)
        {
            m_RpcQueueProcessor.QueueInternalMLAPICommand(queueItem);
        }

        /// <summary>
        /// ProcessAndFlushRPCQueue
        /// Will process the RPC queue and then move to the next available frame
        /// </summary>
        /// <param name="queueType"></param>
        public void ProcessAndFlushRpcQueue(RpcQueueProcessingTypes queueType, NetworkUpdateStage currentUpdateStage)
        {
            bool isListening = !ReferenceEquals(m_NetworkManager, null) && m_NetworkManager.IsListening;
            switch (queueType)
            {
                case RpcQueueProcessingTypes.Receive:
                {
                    m_RpcQueueProcessor.ProcessReceiveQueue(currentUpdateStage, m_IsTestingEnabled);
                    break;
                }
                case RpcQueueProcessingTypes.Send:
                {
                    m_RpcQueueProcessor.ProcessSendQueue(isListening);
                    break;
                }
            }
        }

        /// <summary>
        /// GetCurrentFrame
        /// Gets the current frame for the Inbound or Outbound queue
        /// </summary>
        /// <param name="qType"></param>
        /// <returns>QueueHistoryFrame</returns>
        public RpcQueueHistoryFrame GetCurrentFrame(RpcQueueHistoryFrame.QueueFrameType qType, NetworkUpdateStage currentUpdateStage)
        {
            if (QueueHistory.ContainsKey(qType))
            {
                int StreamBufferIndex = GetStreamBufferIndex(qType);

                if (QueueHistory[qType].ContainsKey(StreamBufferIndex))
                {
                    if (QueueHistory[qType][StreamBufferIndex].ContainsKey(currentUpdateStage))
                    {
                        return QueueHistory[qType][StreamBufferIndex][currentUpdateStage];
                    }
                }
            }

            return null;
        }

        /// <summary>
        /// GetStreamBufferIndex
        /// Returns the queue type's current stream buffer index
        /// </summary>
        /// <param name="queueType"></param>
        /// <returns></returns>
        private int GetStreamBufferIndex(RpcQueueHistoryFrame.QueueFrameType queueType)
        {
            return queueType == RpcQueueHistoryFrame.QueueFrameType.Inbound ? m_InboundStreamBufferIndex : m_OutBoundStreamBufferIndex;
        }

        /// <summary>
        /// AdvanceFrameHistory
        /// Progresses the current frame to the next QueueHistoryFrame for the QueueHistoryFrame.QueueFrameType.
        /// All other frames other than the current frame is considered the live rollback history
        /// </summary>
        /// <param name="queueType"></param>
        public void AdvanceFrameHistory(RpcQueueHistoryFrame.QueueFrameType queueType)
        {
            int StreamBufferIndex = GetStreamBufferIndex(queueType);

            if (!QueueHistory.ContainsKey(queueType))
            {
                UnityEngine.Debug.LogError($"You must initialize the {nameof(RpcQueueContainer)} before using MLAPI!");
                return;
            }

            if (!QueueHistory[queueType].ContainsKey(StreamBufferIndex))
            {
                UnityEngine.Debug.LogError($"{nameof(RpcQueueContainer)} {queueType} queue stream buffer index out of range! [{StreamBufferIndex}]");
                return;
            }


            foreach (KeyValuePair<NetworkUpdateStage, RpcQueueHistoryFrame> queueHistoryByUpdates in QueueHistory[queueType][StreamBufferIndex])
            {
                var rpcQueueHistoryItem = queueHistoryByUpdates.Value;

                //This only gets reset when we advanced to next frame (do not reset this in the ResetQueueHistoryFrame)
                rpcQueueHistoryItem.HasLoopbackData = false;

                if (rpcQueueHistoryItem.QueueItemOffsets.Count > 0)
                {
                    if (queueType == RpcQueueHistoryFrame.QueueFrameType.Inbound)
                    {
                        ProfilerStatManager.RpcInQueueSize.Record((int)rpcQueueHistoryItem.TotalSize);
                        PerformanceDataManager.Increment(ProfilerConstants.NumberOfRPCsInQueueSize, (int)rpcQueueHistoryItem.TotalSize);
                    }
                    else
                    {
                        ProfilerStatManager.RpcOutQueueSize.Record((int)rpcQueueHistoryItem.TotalSize);
                        PerformanceDataManager.Increment(ProfilerConstants.NumberOfRPCsOutQueueSize, (int)rpcQueueHistoryItem.TotalSize);
                    }
                }

                ResetQueueHistoryFrame(rpcQueueHistoryItem);
                IncrementAndSetQueueHistoryFrame(rpcQueueHistoryItem);
            }

            //Roll to the next stream buffer
            StreamBufferIndex++;

            //If we have hit our maximum history, roll back over to the first one
            if (StreamBufferIndex >= m_MaxFrameHistory)
            {
                StreamBufferIndex = 0;
            }

            if (queueType == RpcQueueHistoryFrame.QueueFrameType.Inbound)
            {
                m_InboundStreamBufferIndex = StreamBufferIndex;
            }
            else
            {
                m_OutBoundStreamBufferIndex = StreamBufferIndex;
            }
        }

        /// <summary>
        /// IncrementAndSetQueueHistoryFrame
        /// Increments and sets frame count for this queue frame
        /// </summary>
        /// <param name="rpcQueueFrame">QueueHistoryFrame to be reset</param>
        private void IncrementAndSetQueueHistoryFrame(RpcQueueHistoryFrame rpcQueueFrame)
        {
            if (rpcQueueFrame.GetQueueFrameType() == RpcQueueHistoryFrame.QueueFrameType.Inbound)
            {
                m_InboundFramesProcessed++;
            }
            else
            {
                m_OutboundFramesProcessed++;
            }
        }

        /// <summary>
        /// ResetQueueHistoryFrame
        /// Resets the queue history frame passed to this method
        /// </summary>
        /// <param name="rpcQueueFrame">QueueHistoryFrame to be reset</param>
        private static void ResetQueueHistoryFrame(RpcQueueHistoryFrame rpcQueueFrame)
        {
            //If we are dirt and have loopback data then don't clear this frame
            if (rpcQueueFrame.IsDirty && !rpcQueueFrame.HasLoopbackData)
            {
                rpcQueueFrame.TotalSize = 0;
                rpcQueueFrame.QueueItemOffsets.Clear();
                rpcQueueFrame.QueueBuffer.Position = 0;
                rpcQueueFrame.MarkCurrentStreamPosition();
                rpcQueueFrame.IsDirty = false;
            }
        }

        /// <summary>
        /// AddQueueItemToInboundFrame
        /// Adds an RPC queue item to the outbound frame
        /// </summary>
        /// <param name="qItemType">type of rpc (client or server)</param>
        /// <param name="timeStamp">when it was received</param>
        /// <param name="sourceNetworkId">who sent the rpc</param>
        /// <param name="message">the message being received</param>
        internal void AddQueueItemToInboundFrame(QueueItemType qItemType, float timeStamp, ulong sourceNetworkId, NetworkBuffer message)
        {
            long originalPosition = message.Position;

            NetworkUpdateStage updateStage;

            using (var reader = m_NetworkManager.NetworkReaderPool.GetReader(message))
            {
                var longValue = reader.ReadUInt64Packed(); // NetworkObjectId (temporary, we reset position just below)
                var shortValue = reader.ReadUInt16Packed(); // NetworkBehaviourId (temporary, we reset position just below)
                updateStage = (NetworkUpdateStage)reader.ReadByteDirect();
            }

            message.Position = originalPosition;
            var rpcQueueHistoryItem = GetQueueHistoryFrame(RpcQueueHistoryFrame.QueueFrameType.Inbound, updateStage);
            rpcQueueHistoryItem.IsDirty = true;

            long StartPosition = rpcQueueHistoryItem.QueueBuffer.Position;

            //Write the packed version of the queueItem to our current queue history buffer
            rpcQueueHistoryItem.QueueWriter.WriteUInt16((ushort)qItemType);
            rpcQueueHistoryItem.QueueWriter.WriteSingle(timeStamp);
            rpcQueueHistoryItem.QueueWriter.WriteUInt64(sourceNetworkId);

            //Inbound we copy the entire packet and store the position offset
            long streamSize = message.Length;
            rpcQueueHistoryItem.QueueWriter.WriteInt64(streamSize);
            rpcQueueHistoryItem.QueueWriter.WriteInt64(message.Position);
            rpcQueueHistoryItem.QueueWriter.WriteBytes(message.GetBuffer(), streamSize);

            //Add the packed size to the offsets for parsing over various entries
            rpcQueueHistoryItem.QueueItemOffsets.Add((uint)rpcQueueHistoryItem.QueueBuffer.Position);

            //Calculate the packed size based on stream progression
            rpcQueueHistoryItem.TotalSize += (uint)(rpcQueueHistoryItem.QueueBuffer.Position - StartPosition);
        }

        /// <summary>
        /// SetLoopBackFrameItem
        /// ***Temporary fix for host mode loopback RPC writer work-around
        /// Sets the next frame inbond buffer as the loopback queue history frame in the current frame's outbound buffer
        /// </summary>
        /// <param name="updateStage"></param>
        public void SetLoopBackFrameItem(NetworkUpdateStage updateStage)
        {
            //Get the next frame's inbound queue history frame
            var loopbackHistoryframe = GetQueueHistoryFrame(RpcQueueHistoryFrame.QueueFrameType.Inbound, updateStage, true);

            //Get the current frame's outbound queue history frame
            var rpcQueueHistoryItem = GetQueueHistoryFrame(RpcQueueHistoryFrame.QueueFrameType.Outbound, NetworkUpdateStage.PostLateUpdate, false);

            if (rpcQueueHistoryItem != null)
            {
                rpcQueueHistoryItem.LoopbackHistoryFrame = loopbackHistoryframe;
            }
            else
            {
                UnityEngine.Debug.LogError($"Could not find the outbound {nameof(RpcQueueHistoryFrame)}!");
            }
        }

        /// <summary>
        /// GetLoopBackWriter
        /// Gets the loop back writer for the history frame (if one exists)
        /// ***Temporary fix for host mode loopback RPC writer work-around
        /// </summary>
        /// <param name="queueFrameType"></param>
        /// <param name="updateStage"></param>
        /// <returns></returns>
        public RpcQueueHistoryFrame GetLoopBackHistoryFrame(RpcQueueHistoryFrame.QueueFrameType queueFrameType, NetworkUpdateStage updateStage)
        {
            return GetQueueHistoryFrame(queueFrameType, updateStage, false);
        }

        /// <summary>
        /// BeginAddQueueItemToOutboundFrame
        /// Adds a queue item to the outbound queue frame
        /// </summary>
        /// <param name="qItemType">type of rpc (client or server)</param>
        /// <param name="timeStamp">when it was scheduled to be sent</param>
        /// <param name="networkChannel">the channel to send it on</param>
        /// <param name="sourceNetworkId">who is sending the rpc</param>
        /// <param name="targetNetworkIds">who the rpc is being sent to</param>
        /// <returns></returns>
        public PooledNetworkWriter BeginAddQueueItemToFrame(QueueItemType qItemType, float timeStamp, NetworkChannel networkChannel, ulong sourceNetworkId, ulong[] targetNetworkIds,
            RpcQueueHistoryFrame.QueueFrameType queueFrameType, NetworkUpdateStage updateStage)
        {
            bool getNextFrame = m_NetworkManager.IsHost && queueFrameType == RpcQueueHistoryFrame.QueueFrameType.Inbound;

            var rpcQueueHistoryItem = GetQueueHistoryFrame(queueFrameType, updateStage, getNextFrame);
            rpcQueueHistoryItem.IsDirty = true;

            //Write the packed version of the queueItem to our current queue history buffer
            rpcQueueHistoryItem.QueueWriter.WriteUInt16((ushort)qItemType);
            rpcQueueHistoryItem.QueueWriter.WriteSingle(timeStamp);
            rpcQueueHistoryItem.QueueWriter.WriteUInt64(sourceNetworkId);

            if (queueFrameType != RpcQueueHistoryFrame.QueueFrameType.Inbound)
            {
                rpcQueueHistoryItem.QueueWriter.WriteByte((byte)networkChannel);

                if (targetNetworkIds != null && targetNetworkIds.Length != 0)
                {
                    //In the event the host is one of the networkIds, for outbound we want to ignore it (at this spot only!!)
                    //Get a count of clients we are going to send to (and write into the buffer)
                    var numberOfClients = 0;
                    for (int i = 0; i < targetNetworkIds.Length; i++)
                    {
                        if (m_NetworkManager.IsHost && targetNetworkIds[i] == m_NetworkManager.ServerClientId)
                        {
                            continue;
                        }

                        numberOfClients++;
                    }

                    //Write our total number of clients
                    rpcQueueHistoryItem.QueueWriter.WriteInt32(numberOfClients);

                    //Now write the cliend ids
                    for (int i = 0; i < targetNetworkIds.Length; i++)
                    {
                        if (m_NetworkManager.IsHost && targetNetworkIds[i] == m_NetworkManager.ServerClientId)
                        {
                            continue;
                        }

                        rpcQueueHistoryItem.QueueWriter.WriteUInt64(targetNetworkIds[i]);
                    }
                }
                else
                {
                    rpcQueueHistoryItem.QueueWriter.WriteInt32(0);
                }
            }

            //Mark where we started in the stream to later determine the actual RPC message size (position before writing RPC message vs position after write has completed)
            rpcQueueHistoryItem.MarkCurrentStreamPosition();

            //Write a filler dummy size of 0 to hold this position in order to write to it once the RPC is done writing.
            rpcQueueHistoryItem.QueueWriter.WriteInt64(0);

            if (m_NetworkManager.IsHost && queueFrameType == RpcQueueHistoryFrame.QueueFrameType.Inbound)
            {
                if (!IsUsingBatching())
                {
                    rpcQueueHistoryItem.QueueWriter.WriteInt64(1);
                }
                else
                {
                    rpcQueueHistoryItem.QueueWriter.WriteInt64(0);
                }

                rpcQueueHistoryItem.HasLoopbackData = true; //The only case for this is when it is the Host
            }

            //Return the writer to the invoking method.
            return rpcQueueHistoryItem.QueueWriter;
        }

        /// <summary>
        /// EndAddQueueItemToOutboundFrame
        /// Signifies the end of this outbound RPC.
        /// We store final MSG size and track the total current frame queue size
        /// </summary>
        /// <param name="writer">writer that was used</param>
        public void EndAddQueueItemToFrame(NetworkWriter writer, RpcQueueHistoryFrame.QueueFrameType queueFrameType, NetworkUpdateStage updateStage)
        {
            bool getNextFrame = m_NetworkManager.IsHost && queueFrameType == RpcQueueHistoryFrame.QueueFrameType.Inbound;

            var rpcQueueHistoryItem = GetQueueHistoryFrame(queueFrameType, updateStage, getNextFrame);
            var loopBackHistoryFrame = rpcQueueHistoryItem.LoopbackHistoryFrame;

            var pbWriter = (PooledNetworkWriter)writer;
            if (pbWriter != rpcQueueHistoryItem.QueueWriter && !getNextFrame)
            {
                UnityEngine.Debug.LogError($"{nameof(RpcQueueContainer)} {queueFrameType} passed writer is not the same as the current {nameof(PooledNetworkWriter)} for the {queueFrameType}!");
            }

            //The total size of the frame is the last known position of the stream
            rpcQueueHistoryItem.TotalSize = (uint)rpcQueueHistoryItem.QueueBuffer.Position;

            long CurrentPosition = rpcQueueHistoryItem.QueueBuffer.Position;
            ulong BitPosition = rpcQueueHistoryItem.QueueBuffer.BitPosition;

            //////////////////////////////////////////////////////////////
            //>>>> REPOSITIONING STREAM TO RPC MESSAGE SIZE LOCATION <<<<
            //////////////////////////////////////////////////////////////
            rpcQueueHistoryItem.QueueBuffer.Position = rpcQueueHistoryItem.GetCurrentMarkedPosition();

            long MSGOffset = 8;
            if (getNextFrame && IsUsingBatching())
            {
                MSGOffset += 8;
            }

            //subtracting 8 byte to account for the value of the size of the RPC
            long MSGSize = (long)(rpcQueueHistoryItem.TotalSize - (rpcQueueHistoryItem.GetCurrentMarkedPosition() + MSGOffset));

            if (MSGSize > 0)
            {
                //Write the actual size of the RPC message
                rpcQueueHistoryItem.QueueWriter.WriteInt64(MSGSize);
            }
            else
            {
                UnityEngine.Debug.LogWarning("MSGSize of < zero detected!!  Setting message size to zero!");
                rpcQueueHistoryItem.QueueWriter.WriteInt64(0);
            }

            if (loopBackHistoryFrame != null)
            {
                if (MSGSize > 0)
                {
                    //Point to where the size of the message is stored
                    loopBackHistoryFrame.QueueBuffer.Position = loopBackHistoryFrame.GetCurrentMarkedPosition();

                    //Write the actual size of the RPC message
                    loopBackHistoryFrame.QueueWriter.WriteInt64(MSGSize);

                    if (!IsUsingBatching())
                    {
                        //Write the offset for the header info copied
                        loopBackHistoryFrame.QueueWriter.WriteInt64(1);
                    }
                    else
                    {
                        //Write the offset for the header info copied
                        loopBackHistoryFrame.QueueWriter.WriteInt64(0);
                    }

                    //Write RPC data
                    loopBackHistoryFrame.QueueWriter.WriteBytes(rpcQueueHistoryItem.QueueBuffer.GetBuffer(), MSGSize, (int)rpcQueueHistoryItem.QueueBuffer.Position);

                    //Set the total size for this stream
                    loopBackHistoryFrame.TotalSize = (uint)loopBackHistoryFrame.QueueBuffer.Position;

                    //Add the total size to the offsets for parsing over various entries
                    loopBackHistoryFrame.QueueItemOffsets.Add((uint)loopBackHistoryFrame.QueueBuffer.Position);
                }
                else
                {
                    UnityEngine.Debug.LogWarning("MSGSize of < zero detected!!  Setting message size to zero!");
                    //Write the actual size of the RPC message
                    loopBackHistoryFrame.QueueWriter.WriteInt64(0);
                }

                rpcQueueHistoryItem.LoopbackHistoryFrame = null;
            }

            //////////////////////////////////////////////////////////////
            //<<<< REPOSITIONING STREAM BACK TO THE CURRENT TAIL >>>>
            //////////////////////////////////////////////////////////////
            rpcQueueHistoryItem.QueueBuffer.Position = CurrentPosition;
            rpcQueueHistoryItem.QueueBuffer.BitPosition = BitPosition;

            //Add the packed size to the offsets for parsing over various entries
            rpcQueueHistoryItem.QueueItemOffsets.Add((uint)rpcQueueHistoryItem.QueueBuffer.Position);
        }

        /// <summary>
        /// GetQueueHistoryFrame
        /// Gets the current queue history frame (inbound or outbound)
        /// </summary>
        /// <param name="frameType">inbound or outbound</param>
        /// <returns>QueueHistoryFrame or null</returns>
        public RpcQueueHistoryFrame GetQueueHistoryFrame(RpcQueueHistoryFrame.QueueFrameType frameType, NetworkUpdateStage updateStage, bool getNextFrame = false)
        {
            int StreamBufferIndex = GetStreamBufferIndex(frameType);

            //We want to write into the future/next frame
            if (getNextFrame)
            {
                StreamBufferIndex++;

                //If we have hit our maximum history, roll back over to the first one
                if (StreamBufferIndex >= m_MaxFrameHistory)
                {
                    StreamBufferIndex = 0;
                }
            }

            if (!QueueHistory.ContainsKey(frameType))
            {
                UnityEngine.Debug.LogError($"{nameof(RpcQueueHistoryFrame)} {nameof(RpcQueueHistoryFrame.QueueFrameType)} {frameType} does not exist!");
                return null;
            }

            if (!QueueHistory[frameType].ContainsKey(StreamBufferIndex))
            {
                UnityEngine.Debug.LogError($"{nameof(RpcQueueContainer)} {frameType} queue stream buffer index out of range! [{StreamBufferIndex}]");
                return null;
            }

            if (!QueueHistory[frameType][StreamBufferIndex].ContainsKey(updateStage))
            {
                UnityEngine.Debug.LogError($"{nameof(RpcQueueContainer)} {updateStage} update type does not exist!");
                return null;
            }

            return QueueHistory[frameType][StreamBufferIndex][updateStage];
        }

        /// <summary>
        /// The NetworkUpdate method used by the NetworkUpdateLoop
        /// </summary>
        /// <param name="updateStage">the stage to process RPC Queues</param>
        public void NetworkUpdate(NetworkUpdateStage updateStage)
        {
            ProcessAndFlushRpcQueue(RpcQueueProcessingTypes.Receive, updateStage);

            if (updateStage == NetworkUpdateStage.PostLateUpdate)
            {
                ProcessAndFlushRpcQueue(RpcQueueProcessingTypes.Send, updateStage);
            }
        }

        /// <summary>
        /// This will allocate [maxFrameHistory] + [1 currentFrame] number of PooledNetworkBuffers and keep them open until the session ends
        /// Note: For zero frame history set maxFrameHistory to zero
        /// </summary>
        /// <param name="maxFrameHistory"></param>
        private void Initialize(uint maxFrameHistory)
        {
            //This makes sure that we don't exceed a ridiculous value by capping the number of queue history frames to ushort.MaxValue
            //If this value is exceeded, then it will be kept at the ceiling of ushort.Maxvalue.
            //Note: If running at a 60pps rate (16ms update frequency) this would yield 17.47 minutes worth of queue frame history.
            if (maxFrameHistory > ushort.MaxValue)
            {
                if (NetworkLog.CurrentLogLevel == LogLevel.Developer)
                {
                    NetworkLog.LogWarning($"The {nameof(RpcQueueHistoryFrame)} size cannot exceed {ushort.MaxValue} {nameof(RpcQueueHistoryFrame)}s! Capping at {ushort.MaxValue} {nameof(RpcQueueHistoryFrame)}s.");
                }
                maxFrameHistory = ushort.MaxValue;
            }

            ClearParameters();

<<<<<<< HEAD
            m_RpcQueueProcessor = new RpcQueueProcessor(m_NetworkManager);
=======
            m_RpcQueueProcessor = new RpcQueueProcessor(this);
>>>>>>> 8f8770a7
            m_MaxFrameHistory = maxFrameHistory + k_MinQueueHistory;

            if (!QueueHistory.ContainsKey(RpcQueueHistoryFrame.QueueFrameType.Inbound))
            {
                QueueHistory.Add(RpcQueueHistoryFrame.QueueFrameType.Inbound, new Dictionary<int, Dictionary<NetworkUpdateStage, RpcQueueHistoryFrame>>());
            }

            if (!QueueHistory.ContainsKey(RpcQueueHistoryFrame.QueueFrameType.Outbound))
            {
                QueueHistory.Add(RpcQueueHistoryFrame.QueueFrameType.Outbound, new Dictionary<int, Dictionary<NetworkUpdateStage, RpcQueueHistoryFrame>>());
            }

            for (int i = 0; i < m_MaxFrameHistory; i++)
            {
                if (!QueueHistory[RpcQueueHistoryFrame.QueueFrameType.Outbound].ContainsKey(i))
                {
                    QueueHistory[RpcQueueHistoryFrame.QueueFrameType.Outbound].Add(i, new Dictionary<NetworkUpdateStage, RpcQueueHistoryFrame>());
                    var queueHistoryFrame = new RpcQueueHistoryFrame(RpcQueueHistoryFrame.QueueFrameType.Outbound, NetworkUpdateStage.PostLateUpdate);
                    queueHistoryFrame.QueueBuffer = PooledNetworkBuffer.Get();
                    queueHistoryFrame.QueueBuffer.Position = 0;
                    queueHistoryFrame.QueueWriter = m_NetworkManager.NetworkWriterPool.GetWriter(queueHistoryFrame.QueueBuffer);
                    queueHistoryFrame.QueueReader = m_NetworkManager.NetworkReaderPool.GetReader(queueHistoryFrame.QueueBuffer);
                    queueHistoryFrame.QueueItemOffsets = new List<uint>();

                    //For now all outbound, we will always have a single update in which they are processed (LATEUPDATE)
                    QueueHistory[RpcQueueHistoryFrame.QueueFrameType.Outbound][i].Add(NetworkUpdateStage.PostLateUpdate, queueHistoryFrame);
                }

                if (!QueueHistory[RpcQueueHistoryFrame.QueueFrameType.Inbound].ContainsKey(i))
                {
                    QueueHistory[RpcQueueHistoryFrame.QueueFrameType.Inbound].Add(i, new Dictionary<NetworkUpdateStage, RpcQueueHistoryFrame>());

                    //For inbound, we create a queue history frame per update stage
                    foreach (NetworkUpdateStage netUpdateStage in Enum.GetValues(typeof(NetworkUpdateStage)))
                    {
                        var rpcQueueHistoryFrame = new RpcQueueHistoryFrame(RpcQueueHistoryFrame.QueueFrameType.Inbound, netUpdateStage);
                        rpcQueueHistoryFrame.QueueBuffer = PooledNetworkBuffer.Get();
                        rpcQueueHistoryFrame.QueueBuffer.Position = 0;
                        rpcQueueHistoryFrame.QueueWriter = m_NetworkManager.NetworkWriterPool.GetWriter(rpcQueueHistoryFrame.QueueBuffer);
                        rpcQueueHistoryFrame.QueueReader = m_NetworkManager.NetworkReaderPool.GetReader(rpcQueueHistoryFrame.QueueBuffer);
                        rpcQueueHistoryFrame.QueueItemOffsets = new List<uint>();
                        QueueHistory[RpcQueueHistoryFrame.QueueFrameType.Inbound][i].Add(netUpdateStage, rpcQueueHistoryFrame);
                    }
                }
            }

            //As long as this instance is using the pre-defined update stages
            if (!m_ProcessUpdateStagesExternally)
            {
                //Register with the network update loop system
                this.RegisterAllNetworkUpdates();
            }
        }

        /// <summary>
        /// Clears the stream indices and frames process properties
        /// </summary>
        private void ClearParameters()
        {
            m_InboundStreamBufferIndex = 0;
            m_OutBoundStreamBufferIndex = 0;
            m_OutboundFramesProcessed = 0;
            m_InboundFramesProcessed = 0;
        }

        /// <summary>
        /// Flushes the internal messages
        /// Removes itself from the network update loop
        /// Disposes readers, writers, clears the queue history, and resets any parameters
        /// </summary>
        private void Shutdown()
        {
#if UNITY_EDITOR || DEVELOPMENT_BUILD

            if (NetworkLog.CurrentLogLevel == LogLevel.Developer)
            {
                NetworkLog.LogInfo($"[Instance : {s_RpcQueueContainerInstances}] {nameof(RpcQueueContainer)} shutting down.");
            }
#endif
            //As long as this instance is using the pre-defined update stages
            if (!m_ProcessUpdateStagesExternally)
            {
                //Remove ourself from the network loop update system
                this.UnregisterAllNetworkUpdates();
            }

            //We need to make sure any remaining internal messages are sent before completely shutting down.
            m_RpcQueueProcessor.InternalMessagesSendAndFlush(m_NetworkManager.IsListening);

            //Dispose of any readers and writers
            foreach (var queueHistorySection in QueueHistory)
            {
                foreach (var queueHistoryItemByStage in queueHistorySection.Value)
                {
                    foreach (var queueHistoryItem in queueHistoryItemByStage.Value)
                    {
                        queueHistoryItem.Value.QueueWriter?.Dispose();
                        queueHistoryItem.Value.QueueReader?.Dispose();
                        queueHistoryItem.Value.QueueBuffer?.Dispose();
                    }
                }
            }

            //Clear history and parameters
            QueueHistory.Clear();

            ClearParameters();
        }

        /// <summary>
        /// Cleans up our instance count and warns if there instantiation issues
        /// </summary>
        public void Dispose()
        {
            Shutdown();

#if UNITY_EDITOR || DEVELOPMENT_BUILD
            if (s_RpcQueueContainerInstances > 0)
            {
                if (NetworkLog.CurrentLogLevel == LogLevel.Developer)
                {
                    NetworkLog.LogInfo($"[Instance : {s_RpcQueueContainerInstances}] {nameof(RpcQueueContainer)} disposed.");
                }

                s_RpcQueueContainerInstances--;
            }
            else //This should never happen...if so something else has gone very wrong.
            {
                if (NetworkLog.CurrentLogLevel >= LogLevel.Normal)
                {
                    NetworkLog.LogError($"[*** Warning ***] {nameof(RpcQueueContainer)} is being disposed twice?");
                }

                throw new Exception("[*** Warning ***] System state is not stable!  Check all references to the Dispose method!");
            }
#endif
        }

        /// <summary>
        /// RpcQueueContainer - Constructor
        /// Note about processExternally: this values determines if it will register with the Network Update Loop
        /// or not.  If not, then most likely unit tests are being preformed on this class.  The default value is false.
        /// </summary>
<<<<<<< HEAD
        /// <param name="processInternally">determines if it handles processing internally or if it will be done externally</param>
        /// <param name="isLoopBackEnabled">turns loopback on or off (primarily debugging purposes)</param>
        public RpcQueueContainer(bool processExternally, NetworkManager manager )
=======
        /// <param name="maxFrameHistory"></param>
        /// <param name="processExternally">determines if it handles processing externally</param>
        public RpcQueueContainer(NetworkManager networkManager, uint maxFrameHistory = 0, bool processExternally = false)
>>>>>>> 8f8770a7
        {
            m_NetworkManager = networkManager;

#if UNITY_EDITOR || DEVELOPMENT_BUILD
            //Keep track of how many instances we have instantiated
            s_RpcQueueContainerInstances++;

            if (NetworkLog.CurrentLogLevel == LogLevel.Developer)
            {
                NetworkLog.LogInfo($"[Instance : {s_RpcQueueContainerInstances}] {nameof(RpcQueueContainer)} Initialized");
            }
#endif

            m_ProcessUpdateStagesExternally = processExternally;
<<<<<<< HEAD
            m_NetworkManager = manager;
=======
            Initialize(maxFrameHistory);
        }


#if UNITY_EDITOR || DEVELOPMENT_BUILD
        /// <summary>
        /// LoopbackSendFrame
        /// Will copy the contents of the current outbound QueueHistoryFrame to the current inbound QueueHistoryFrame
        /// [NSS]: Leaving this here in the event a portion of this code is useful for doing Batch testing
        /// </summary>
        public void LoopbackSendFrame()
        {
            //If we do not have loop back or testing mode enabled then ignore the call
            if (m_IsTestingEnabled)
            {
                var rpcQueueHistoryItemOutbound = GetQueueHistoryFrame(RpcQueueHistoryFrame.QueueFrameType.Outbound, NetworkUpdateStage.PostLateUpdate);
                if (rpcQueueHistoryItemOutbound.QueueItemOffsets.Count > 0)
                {
                    //Reset inbound queues based on update stage
                    foreach (NetworkUpdateStage netUpdateStage in Enum.GetValues(typeof(NetworkUpdateStage)))
                    {
                        var rpcQueueHistoryItemInbound = GetQueueHistoryFrame(RpcQueueHistoryFrame.QueueFrameType.Inbound, netUpdateStage);
                        ResetQueueHistoryFrame(rpcQueueHistoryItemInbound);
                    }

                    var pooledNetworkBuffer = PooledNetworkBuffer.Get();
                    var rpcFrameQueueItem = rpcQueueHistoryItemOutbound.GetFirstQueueItem();

                    while (rpcFrameQueueItem.QueueItemType != QueueItemType.None)
                    {
                        pooledNetworkBuffer.SetLength(rpcFrameQueueItem.StreamSize);
                        pooledNetworkBuffer.Position = 0;
                        byte[] pooledNetworkStreamArray = pooledNetworkBuffer.GetBuffer();
                        Buffer.BlockCopy(rpcFrameQueueItem.MessageData.Array ?? Array.Empty<byte>(), rpcFrameQueueItem.MessageData.Offset, pooledNetworkStreamArray, 0, (int)rpcFrameQueueItem.StreamSize);

                        if (!IsUsingBatching())
                        {
                            pooledNetworkBuffer.Position = 1;
                        }

                        AddQueueItemToInboundFrame(rpcFrameQueueItem.QueueItemType, UnityEngine.Time.realtimeSinceStartup, rpcFrameQueueItem.NetworkId, pooledNetworkBuffer);
                        rpcFrameQueueItem = rpcQueueHistoryItemOutbound.GetNextQueueItem();
                    }
                }
            }
>>>>>>> 8f8770a7
        }

        /// <summary>
        /// Enables testing of the RpcQueueContainer
        /// </summary>
        /// <param name="enabled"></param>
        public void SetTestingState(bool enabled)
        {
            m_IsTestingEnabled = enabled;
        }
#endif
    }
}<|MERGE_RESOLUTION|>--- conflicted
+++ resolved
@@ -50,8 +50,6 @@
         private bool m_IsTestingEnabled;
         private bool m_ProcessUpdateStagesExternally;
         private bool m_IsNotUsingBatching;
-        private NetworkManager m_NetworkManager;
-
         internal readonly NetworkManager m_NetworkManager;
 
         public bool IsUsingBatching()
@@ -590,20 +588,16 @@
             //Note: If running at a 60pps rate (16ms update frequency) this would yield 17.47 minutes worth of queue frame history.
             if (maxFrameHistory > ushort.MaxValue)
             {
-                if (NetworkLog.CurrentLogLevel == LogLevel.Developer)
-                {
-                    NetworkLog.LogWarning($"The {nameof(RpcQueueHistoryFrame)} size cannot exceed {ushort.MaxValue} {nameof(RpcQueueHistoryFrame)}s! Capping at {ushort.MaxValue} {nameof(RpcQueueHistoryFrame)}s.");
+                if (m_NetworkManager.NetworkLog.CurrentLogLevel == LogLevel.Developer)
+                {
+                    m_NetworkManager.NetworkLog.LogWarning($"The {nameof(RpcQueueHistoryFrame)} size cannot exceed {ushort.MaxValue} {nameof(RpcQueueHistoryFrame)}s! Capping at {ushort.MaxValue} {nameof(RpcQueueHistoryFrame)}s.");
                 }
                 maxFrameHistory = ushort.MaxValue;
             }
 
             ClearParameters();
 
-<<<<<<< HEAD
-            m_RpcQueueProcessor = new RpcQueueProcessor(m_NetworkManager);
-=======
             m_RpcQueueProcessor = new RpcQueueProcessor(this);
->>>>>>> 8f8770a7
             m_MaxFrameHistory = maxFrameHistory + k_MinQueueHistory;
 
             if (!QueueHistory.ContainsKey(RpcQueueHistoryFrame.QueueFrameType.Inbound))
@@ -677,10 +671,9 @@
         private void Shutdown()
         {
 #if UNITY_EDITOR || DEVELOPMENT_BUILD
-
-            if (NetworkLog.CurrentLogLevel == LogLevel.Developer)
-            {
-                NetworkLog.LogInfo($"[Instance : {s_RpcQueueContainerInstances}] {nameof(RpcQueueContainer)} shutting down.");
+            if (m_NetworkManager.NetworkLog.CurrentLogLevel == LogLevel.Developer)
+            {
+                m_NetworkManager.NetworkLog.LogInfo($"[Instance : {s_RpcQueueContainerInstances}] {nameof(RpcQueueContainer)} shutting down.");
             }
 #endif
             //As long as this instance is using the pre-defined update stages
@@ -723,18 +716,18 @@
 #if UNITY_EDITOR || DEVELOPMENT_BUILD
             if (s_RpcQueueContainerInstances > 0)
             {
-                if (NetworkLog.CurrentLogLevel == LogLevel.Developer)
-                {
-                    NetworkLog.LogInfo($"[Instance : {s_RpcQueueContainerInstances}] {nameof(RpcQueueContainer)} disposed.");
+                if (m_NetworkManager.NetworkLog.CurrentLogLevel == LogLevel.Developer)
+                {
+                    m_NetworkManager.NetworkLog.LogInfo($"[Instance : {s_RpcQueueContainerInstances}] {nameof(RpcQueueContainer)} disposed.");
                 }
 
                 s_RpcQueueContainerInstances--;
             }
             else //This should never happen...if so something else has gone very wrong.
             {
-                if (NetworkLog.CurrentLogLevel >= LogLevel.Normal)
-                {
-                    NetworkLog.LogError($"[*** Warning ***] {nameof(RpcQueueContainer)} is being disposed twice?");
+                if (m_NetworkManager.NetworkLog.CurrentLogLevel >= LogLevel.Normal)
+                {
+                    m_NetworkManager.NetworkLog.LogError($"[*** Warning ***] {nameof(RpcQueueContainer)} is being disposed twice?");
                 }
 
                 throw new Exception("[*** Warning ***] System state is not stable!  Check all references to the Dispose method!");
@@ -747,15 +740,9 @@
         /// Note about processExternally: this values determines if it will register with the Network Update Loop
         /// or not.  If not, then most likely unit tests are being preformed on this class.  The default value is false.
         /// </summary>
-<<<<<<< HEAD
-        /// <param name="processInternally">determines if it handles processing internally or if it will be done externally</param>
-        /// <param name="isLoopBackEnabled">turns loopback on or off (primarily debugging purposes)</param>
-        public RpcQueueContainer(bool processExternally, NetworkManager manager )
-=======
         /// <param name="maxFrameHistory"></param>
         /// <param name="processExternally">determines if it handles processing externally</param>
         public RpcQueueContainer(NetworkManager networkManager, uint maxFrameHistory = 0, bool processExternally = false)
->>>>>>> 8f8770a7
         {
             m_NetworkManager = networkManager;
 
@@ -763,16 +750,13 @@
             //Keep track of how many instances we have instantiated
             s_RpcQueueContainerInstances++;
 
-            if (NetworkLog.CurrentLogLevel == LogLevel.Developer)
-            {
-                NetworkLog.LogInfo($"[Instance : {s_RpcQueueContainerInstances}] {nameof(RpcQueueContainer)} Initialized");
+            if (m_NetworkManager.NetworkLog.CurrentLogLevel == LogLevel.Developer)
+            {
+                m_NetworkManager.NetworkLog.LogInfo($"[Instance : {s_RpcQueueContainerInstances}] {nameof(RpcQueueContainer)} Initialized");
             }
 #endif
 
             m_ProcessUpdateStagesExternally = processExternally;
-<<<<<<< HEAD
-            m_NetworkManager = manager;
-=======
             Initialize(maxFrameHistory);
         }
 
@@ -818,7 +802,6 @@
                     }
                 }
             }
->>>>>>> 8f8770a7
         }
 
         /// <summary>
